--- conflicted
+++ resolved
@@ -1423,17 +1423,13 @@
 protected:
   virtual bool tryCandidate(SchedCandidate &Cand, SchedCandidate &TryCand);
 
-<<<<<<< HEAD
   /// Pick the best candidate from the available list of \p Zone.
-  void pickNodeFromQueue(SchedCandidate &Cand, SchedBoundary &Zone);
+  void pickNodeFromQueue(SchedBoundary &Zone, SchedCandidate &Cand);
 
   /// Pick an SU from a single zone. This will bump the cycle until at
   /// least one candidate is available.
   /// See GenericScheduler::pickNodeBidirectional() for "bidirectional" picking.
   SUnit *pickNodeUnidirectional(SchedBoundary &Zone);
-=======
-  void pickNodeFromQueue(SchedBoundary &Zone, SchedCandidate &Cand);
->>>>>>> 6e41d60a
 };
 
 /// Create the standard converging machine scheduler. This will be used as the
