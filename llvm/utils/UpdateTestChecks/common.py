# llvm/utils/UpdateTestChecks/common.py -*- Python -*-
#
# Part of the LLVM Project, under the Apache License v2.0 with LLVM Exceptions.
# See https://llvm.org/LICENSE.txt for license information.
# SPDX-License-Identifier: Apache-2.0 WITH LLVM-exception
#
# Modifications (c) Copyright 2023-2024 Advanced Micro Devices, Inc. or its affiliates

from __future__ import print_function

import argparse
import bisect
import collections
import copy
import glob
import itertools
import os
import re
import subprocess
import sys
import shlex

from typing import List, Mapping, Set

##### Common utilities for update_*test_checks.py


_verbose = False
_prefix_filecheck_ir_name = ""

"""
Version changelog:

1: Initial version, used by tests that don't specify --version explicitly.
2: --function-signature is now enabled by default and also checks return
   type/attributes.
3: Opening parenthesis of function args is kept on the first LABEL line
   in case arguments are split to a separate SAME line.
4: --check-globals now has a third option ('smart'). The others are now called
   'none' and 'all'. 'smart' is the default.
"""
DEFAULT_VERSION = 4


SUPPORTED_ANALYSES = {
    "Branch Probability Analysis",
    "Cost Model Analysis",
    "Loop Access Analysis",
    "Scalar Evolution Analysis",
}


class Regex(object):
    """Wrap a compiled regular expression object to allow deep copy of a regexp.
    This is required for the deep copy done in do_scrub.

    """

    def __init__(self, regex):
        self.regex = regex

    def __deepcopy__(self, memo):
        result = copy.copy(self)
        result.regex = self.regex
        return result

    def search(self, line):
        return self.regex.search(line)

    def sub(self, repl, line):
        return self.regex.sub(repl, line)

    def pattern(self):
        return self.regex.pattern

    def flags(self):
        return self.regex.flags


class Filter(Regex):
    """Augment a Regex object with a flag indicating whether a match should be
    added (!is_filter_out) or removed (is_filter_out) from the generated checks.

    """

    def __init__(self, regex, is_filter_out):
        super(Filter, self).__init__(regex)
        self.is_filter_out = is_filter_out

    def __deepcopy__(self, memo):
        result = copy.deepcopy(super(Filter, self), memo)
        result.is_filter_out = copy.deepcopy(self.is_filter_out, memo)
        return result


def parse_commandline_args(parser):
    class RegexAction(argparse.Action):
        """Add a regular expression option value to a list of regular expressions.
        This compiles the expression, wraps it in a Regex and adds it to the option
        value list."""

        def __init__(self, option_strings, dest, nargs=None, **kwargs):
            if nargs is not None:
                raise ValueError("nargs not allowed")
            super(RegexAction, self).__init__(option_strings, dest, **kwargs)

        def do_call(self, namespace, values, flags):
            value_list = getattr(namespace, self.dest)
            if value_list is None:
                value_list = []

            try:
                value_list.append(Regex(re.compile(values, flags)))
            except re.error as error:
                raise ValueError(
                    "{}: Invalid regular expression '{}' ({})".format(
                        option_string, error.pattern, error.msg
                    )
                )

            setattr(namespace, self.dest, value_list)

        def __call__(self, parser, namespace, values, option_string=None):
            self.do_call(namespace, values, 0)

    class FilterAction(RegexAction):
        """Add a filter to a list of filter option values."""

        def __init__(self, option_strings, dest, nargs=None, **kwargs):
            super(FilterAction, self).__init__(option_strings, dest, nargs, **kwargs)

        def __call__(self, parser, namespace, values, option_string=None):
            super(FilterAction, self).__call__(parser, namespace, values, option_string)

            value_list = getattr(namespace, self.dest)

            is_filter_out = option_string == "--filter-out"

            value_list[-1] = Filter(value_list[-1].regex, is_filter_out)

            setattr(namespace, self.dest, value_list)

    filter_group = parser.add_argument_group(
        "filtering",
        """Filters are applied to each output line according to the order given. The
    first matching filter terminates filter processing for that current line.""",
    )

    filter_group.add_argument(
        "--filter",
        action=FilterAction,
        dest="filters",
        metavar="REGEX",
        help="Only include lines matching REGEX (may be specified multiple times)",
    )
    filter_group.add_argument(
        "--filter-out",
        action=FilterAction,
        dest="filters",
        metavar="REGEX",
        help="Exclude lines matching REGEX",
    )

    parser.add_argument(
        "--include-generated-funcs",
        action="store_true",
        help="Output checks for functions not in source",
    )
    parser.add_argument(
        "-v", "--verbose", action="store_true", help="Show verbose output"
    )
    parser.add_argument(
        "-u",
        "--update-only",
        action="store_true",
        help="Only update test if it was already autogened",
    )
    parser.add_argument(
        "--force-update",
        action="store_true",
        help="Update test even if it was autogened by a different script",
    )
    parser.add_argument(
        "--enable",
        action="store_true",
        dest="enabled",
        default=True,
        help="Activate CHECK line generation from this point forward",
    )
    parser.add_argument(
        "--disable",
        action="store_false",
        dest="enabled",
        help="Deactivate CHECK line generation from this point forward",
    )
    parser.add_argument(
        "--replace-value-regex",
        nargs="+",
        default=[],
        help="List of regular expressions to replace matching value names",
    )
    parser.add_argument(
        "--prefix-filecheck-ir-name",
        default="",
        help="Add a prefix to FileCheck IR value names to avoid conflicts with scripted names",
    )
    parser.add_argument(
        "--global-value-regex",
        nargs="+",
        default=[],
        help="List of regular expressions that a global value declaration must match to generate a check (has no effect if checking globals is not enabled)",
    )
    parser.add_argument(
        "--global-hex-value-regex",
        nargs="+",
        default=[],
        help="List of regular expressions such that, for matching global value declarations, literal integer values should be encoded in hex in the associated FileCheck directives",
    )
    # FIXME: in 3.9, we can use argparse.BooleanOptionalAction. At that point,
    # we need to rename the flag to just -generate-body-for-unused-prefixes.
    parser.add_argument(
        "--no-generate-body-for-unused-prefixes",
        action="store_false",
        dest="gen_unused_prefix_body",
        default=True,
        help="Generate a function body that always matches for unused prefixes. This is useful when unused prefixes are desired, and it avoids needing to annotate each FileCheck as allowing them.",
    )
    # This is the default when regenerating existing tests. The default when
    # generating new tests is determined by DEFAULT_VERSION.
    parser.add_argument(
        "--version", type=int, default=1, help="The version of output format"
    )
    parser.add_argument(
        "-s",
        "--lit-substitutions",
        action="store_true",
        default=False,
        help="Read simple lit .cfg files and apply declared substitutions",
    )
    args = parser.parse_args()
    # TODO: This should not be handled differently from the other options
    global _verbose, _global_value_regex, _global_hex_value_regex
    _verbose = args.verbose
    _global_value_regex = args.global_value_regex
    _global_hex_value_regex = args.global_hex_value_regex
    return args


def parse_args(parser, argv):
    args = parser.parse_args(argv)
    if args.version >= 2:
        args.function_signature = True
    # TODO: This should not be handled differently from the other options
    global _verbose, _global_value_regex, _global_hex_value_regex
    _verbose = args.verbose
    _global_value_regex = args.global_value_regex
    _global_hex_value_regex = args.global_hex_value_regex
    if "check_globals" in args and args.check_globals == "default":
        args.check_globals = "none" if args.version < 4 else "smart"
    return args


class InputLineInfo(object):
    def __init__(self, line, line_number, args, argv):
        self.line = line
        self.line_number = line_number
        self.args = args
        self.argv = argv


class TestInfo(object):
    def __init__(
        self,
        test,
        parser,
        script_name,
        input_lines,
        args,
        argv,
        comment_prefix,
        argparse_callback,
        lit_substitutions,
    ):
        self.parser = parser
        self.argparse_callback = argparse_callback
        self.path = test
        self.args = args
        if args.prefix_filecheck_ir_name:
            global _prefix_filecheck_ir_name
            _prefix_filecheck_ir_name = args.prefix_filecheck_ir_name
        self.argv = argv
        self.input_lines = input_lines
        self.run_lines = find_run_lines(test, self.input_lines)
        self.comment_prefix = comment_prefix
        if self.comment_prefix is None:
            if self.path.endswith('.mlir'):
                self.comment_prefix = '//'
            elif self.path.endswith('.mir'):
                self.comment_prefix = "#"
            else:
                self.comment_prefix = ";"
        self.autogenerated_note_prefix = self.comment_prefix + " " + UTC_ADVERT
        self.test_autogenerated_note = self.autogenerated_note_prefix + script_name
        self.test_autogenerated_note += get_autogennote_suffix(parser, self.args)
        self.test_unused_note = (
            self.comment_prefix + self.comment_prefix + " " + UNUSED_NOTE
        )
        self.lit_substitutions = lit_substitutions

    def ro_iterlines(self):
        for line_num, input_line in enumerate(self.input_lines):
            args, argv = check_for_command(
                input_line, self.parser, self.args, self.argv, self.argparse_callback
            )
            yield InputLineInfo(input_line, line_num, args, argv)

    def iterlines(self, output_lines):
        output_lines.append(self.test_autogenerated_note)
        for line_info in self.ro_iterlines():
            input_line = line_info.line
            # Discard any previous script advertising.
            if input_line.startswith(self.autogenerated_note_prefix):
                continue
            self.args = line_info.args
            self.argv = line_info.argv
            if not self.args.enabled:
                output_lines.append(input_line)
                continue
            yield line_info

    def get_checks_for_unused_prefixes(
        self, run_list, used_prefixes: List[str]
    ) -> List[str]:
        run_list = [element for element in run_list if element[0] is not None]
        unused_prefixes = set(
            [prefix for sublist in run_list for prefix in sublist[0]]
        ).difference(set(used_prefixes))

        ret = []
        if not unused_prefixes:
            return ret
        ret.append(self.test_unused_note)
        for unused in sorted(unused_prefixes):
            ret.append(
                "{comment} {prefix}: {match_everything}".format(
                    comment=self.comment_prefix,
                    prefix=unused,
                    match_everything=r"""{{.*}}""",
                )
            )
        return ret


def parse_lit_substitutions(
    test_path: str, test_suite_cache, local_config_cache
) -> list:
    """Reason about lit config files and derive which substitutions are to be
    used for the test at test_path."""

    # Make sure to import lit from llvm/utils
    utils_dir = os.path.dirname(os.path.dirname(__file__))
    lit_dir = os.path.join(utils_dir, "lit")
    if not lit_dir in sys.path:
        sys.path.insert(0, lit_dir)

    import lit.LitConfig
    import lit.discovery

    # The important bit here is allow_partial_configs. We won't be able to
    # understand the whole tree of config files (including lit.site.cfg) without
    # access to a build tree. So just accept some bits won't be loaded. This
    # is more that enough to understand lit.local.cfg files which mostly contain
    # substitutions.
    lit_config = lit.LitConfig.LitConfig(
        progname="lit",
        path=[],
        quiet=False,
        useValgrind=False,
        valgrindLeakCheck=False,
        valgrindArgs=[],
        noExecute=False,
        debug=_verbose,
        isWindows=False,
        order="smart",
        params={},
        allow_partial_configs=True,
    )
    lit_config.targets = []

    tests = lit.discovery.getTests(
        test_path, lit_config, test_suite_cache, local_config_cache
    )[1]

    for test in tests:
        # Test and its test suite was found. Use the latter to access
        # user-defined substitutions.
        return test.config.substitutions
    return []


def itertests(
    test_patterns, parser, script_name, comment_prefix=None, argparse_callback=None
):
    test_suite_cache = {}
    local_config_cache = {}

    for pattern in test_patterns:
        # On Windows we must expand the patterns ourselves.
        tests_list = glob.glob(pattern)
        if not tests_list:
            warn("Test file pattern '%s' was not found. Ignoring it." % (pattern,))
            continue
        for test in tests_list:
            with open(test) as f:
                input_lines = [l.rstrip() for l in f]
            first_line = input_lines[0] if input_lines else ""
            if UTC_AVOID in first_line:
                warn("Skipping test that must not be autogenerated: " + test)
                continue
            is_regenerate = UTC_ADVERT in first_line

            # If we're generating a new test, set the default version to the latest.
            argv = sys.argv[:]
            if not is_regenerate:
                argv.insert(1, "--version=" + str(DEFAULT_VERSION))

            args = parse_args(parser, argv[1:])
            if argparse_callback is not None:
                argparse_callback(args)
            if is_regenerate:
                if script_name not in first_line and not args.force_update:
                    warn(
                        "Skipping test which wasn't autogenerated by " + script_name,
                        test,
                    )
                    continue
                args, argv = check_for_command(
                    first_line, parser, args, argv, argparse_callback
                )
            elif args.update_only:
                assert UTC_ADVERT not in first_line
                warn("Skipping test which isn't autogenerated: " + test)
                continue
            final_input_lines = []
            for l in input_lines:
                if UNUSED_NOTE in l:
                    break
                final_input_lines.append(l)
            lit_substitutions = (
                parse_lit_substitutions(test, test_suite_cache, local_config_cache)
                if args.lit_substitutions
                else []
            )
            yield TestInfo(
                test,
                parser,
                script_name,
                final_input_lines,
                args,
                argv,
                comment_prefix,
                argparse_callback,
                lit_substitutions,
            )


def should_add_line_to_output(
    input_line,
    prefix_set,
    *,
    skip_global_checks=False,
    skip_same_checks=False,
    comment_marker=";",
):
    # Skip any blank comment lines in the IR.
    if not skip_global_checks and input_line.strip() == comment_marker:
        return False
    # Skip a special double comment line we use as a separator.
    if input_line.strip() == comment_marker + SEPARATOR:
        return False
    # Skip any blank lines in the IR.
    # if input_line.strip() == '':
    #  return False
    # And skip any CHECK lines. We're building our own.
    m = CHECK_RE.match(input_line)
    if m and m.group(1) in prefix_set:
        if skip_same_checks and CHECK_SAME_RE.match(input_line):
            # The previous CHECK line was removed, so don't leave this dangling
            return False
        if skip_global_checks:
            # Skip checks only if they are of global value definitions
            global_ir_value_re = re.compile(r"(\[\[|@)", flags=(re.M))
            is_global = global_ir_value_re.search(input_line)
            return not is_global
        return False

    return True


def collect_original_check_lines(ti: TestInfo, prefix_set: set):
    """
    Collect pre-existing check lines into a dictionary `result` which is
    returned.

    result[func_name][prefix] is filled with a list of right-hand-sides of check
    lines.
    """
    result = collections.defaultdict(lambda: {})

    current_prefix = None
    current_function = None
    for input_line_info in ti.ro_iterlines():
        input_line = input_line_info.line
        if input_line.lstrip().startswith(";"):
            m = CHECK_RE.match(input_line)
            if m is not None:
                prefix = m.group(1)
                check_kind = m.group(2)
                line = input_line[m.end() :].strip()

                if prefix != current_prefix:
                    current_function = None
                    current_prefix = None

                if check_kind not in ["LABEL", "SAME"]:
                    if current_function is not None:
                        current_function.append(line)
                    continue

                if check_kind == "SAME":
                    continue

                if check_kind == "LABEL":
                    m = IR_FUNCTION_RE.match(line)
                    if m is not None:
                        func_name = m.group(1)
                        if (
                            ti.args.function is not None
                            and func_name != ti.args.function
                        ):
                            # When filtering on a specific function, skip all others.
                            continue

                        current_prefix = prefix
                        current_function = result[func_name][prefix] = []
                        continue

        current_function = None

    return result


# Perform lit-like substitutions
def getPathSubstitutions(sourcepath):
    sourcedir = os.path.dirname(sourcepath)
    return [
        ("%s", sourcepath),
        ("%S", sourcedir),
        ("%p", sourcedir),
        ("%{pathsep}", os.pathsep),
    ]


def applySubstitutions(s, substitutions):
    for a, b in substitutions:
        s = s.replace(a, b)
    return s


def applyArgArraySubstitutions(args: list, path_substitutions, cfg_substitutions):
    """Apply path substitutions and user substitutions defined in lit.cfg files."""

    # After expanding substitutions from lit.cfg files, args might be turned into
    # multiple ones. Make sure to re-split.
    new_args = shlex.split(applySubstitutions(shlex.join(args), cfg_substitutions))

    # After user expansions, one can safely expand things like %s, %S or %t.
    # It is important to do it in a second step, as shlex.split() does not
    # understand Windows paths properly.
    return [applySubstitutions(arg, path_substitutions) for arg in new_args]


# Invoke the tool that is being tested.
def invoke_tool(
    exe, cmd_args, ir, preprocess_cmd=None, verbose=False, cfg_substitutions=[]
):
    with open(ir) as ir_file:
        path_substitutions = getPathSubstitutions(ir)

        # TODO Remove the str form which is used by update_test_checks.py and
        # update_llc_test_checks.py
        # The safer list form is used by update_cc_test_checks.py
        if preprocess_cmd:
            # Allow pre-processing the IR file (e.g. using sed):
            assert isinstance(
                preprocess_cmd, str
            )  # TODO: use a list instead of using shell
            preprocess_cmd = applySubstitutions(
                preprocess_cmd, cfg_substitutions + path_substitutions
            ).strip()
            if verbose:
                print(
                    "Pre-processing input file: ",
                    ir,
                    " with command '",
                    preprocess_cmd,
                    "'",
                    sep="",
                    file=sys.stderr,
                )
            # Python 2.7 doesn't have subprocess.DEVNULL:
            with open(os.devnull, "w") as devnull:
                pp = subprocess.Popen(
                    preprocess_cmd, shell=True, stdin=devnull, stdout=subprocess.PIPE
                )
                ir_file = pp.stdout

        if isinstance(cmd_args, list):
            args = applyArgArraySubstitutions(
                cmd_args, path_substitutions, cfg_substitutions
            )
            stdout = subprocess.check_output([exe] + args, stdin=ir_file)
        else:
            stdout = subprocess.check_output(
                exe
                + " "
                + applySubstitutions(cmd_args, cfg_substitutions + path_substitutions),
                shell=True,
                stdin=ir_file,
            )
        if sys.version_info[0] > 2:
            # FYI, if you crashed here with a decode error, your run line probably
            # results in bitcode or other binary format being written to the pipe.
            # For an opt test, you probably want to add -S or -disable-output.
            stdout = stdout.decode()
    # Fix line endings to unix CR style.
    return stdout.replace("\r\n", "\n")


##### LLVM IR parser
RUN_LINE_RE = re.compile(r"^\s*(?://|[;#])\s*RUN:\s*(.*)$")
CHECK_PREFIX_RE = re.compile(r"--?check-prefix(?:es)?[= ](\S+)")
PREFIX_RE = re.compile("^[a-zA-Z0-9_-]+$")
CHECK_RE = re.compile(
    r"^\s*(?://|[;#])\s*([^:]+?)(?:-(NEXT|NOT|DAG|LABEL|SAME|EMPTY))?:"
)
CHECK_SAME_RE = re.compile(r"^\s*(?://|[;#])\s*([^:]+?)(?:-SAME)?:")

UTC_ARGS_KEY = "UTC_ARGS:"
UTC_ARGS_CMD = re.compile(r".*" + UTC_ARGS_KEY + r"\s*(?P<cmd>.*)\s*$")
UTC_ADVERT = "NOTE: Assertions have been autogenerated by "
UTC_AVOID = "NOTE: Do not autogenerate"
UNUSED_NOTE = "NOTE: These prefixes are unused and the list is autogenerated. Do not add tests below this line:"

OPT_FUNCTION_RE = re.compile(
    r"^(\s*;\s*Function\sAttrs:\s(?P<attrs>[\w\s():,]+?))?\s*define\s+(?P<funcdef_attrs_and_ret>[^@]*)@(?P<func>[\w.$-]+?)\s*"
    r"(?P<args_and_sig>\((\)|(.*?[\w.-]+?)\))[^{]*\{)\n(?P<body>.*?)^\}$",
    flags=(re.M | re.S),
)

ANALYZE_FUNCTION_RE = re.compile(
    r"^\s*\'(?P<analysis>[\w\s-]+?)\'\s+for\s+function\s+\'(?P<func>[\w.$-]+?)\':"
    r"\s*\n(?P<body>.*)$",
    flags=(re.X | re.S),
)

LV_DEBUG_RE = re.compile(
    r"^\s*\'(?P<func>[\w.$-]+?)\'[^\n]*" r"\s*\n(?P<body>.*)$", flags=(re.X | re.S)
)

IR_FUNCTION_RE = re.compile(r'^\s*define\s+(?:internal\s+)?[^@]*@"?([\w.$-]+)"?\s*\(')
TRIPLE_IR_RE = re.compile(r'^\s*target\s+triple\s*=\s*"([^"]+)"$')
TRIPLE_ARG_RE = re.compile(r"-mtriple[= ]([^ ]+)")
MARCH_ARG_RE = re.compile(r"-march[= ]([^ ]+)")
DEBUG_ONLY_ARG_RE = re.compile(r"-debug-only[= ]([^ ]+)")

SCRUB_LEADING_WHITESPACE_RE = re.compile(r"^(\s+)")
SCRUB_WHITESPACE_RE = re.compile(r"(?!^(|  \w))[ \t]+", flags=re.M)
SCRUB_PRESERVE_LEADING_WHITESPACE_RE = re.compile(r"((?!^)[ \t]*(\S))[ \t]+")
SCRUB_TRAILING_WHITESPACE_RE = re.compile(r"[ \t]+$", flags=re.M)
SCRUB_TRAILING_WHITESPACE_TEST_RE = SCRUB_TRAILING_WHITESPACE_RE
SCRUB_TRAILING_WHITESPACE_AND_ATTRIBUTES_RE = re.compile(
    r"([ \t]|(#[0-9]+))+$", flags=re.M
)
SCRUB_KILL_COMMENT_RE = re.compile(r"^ *#+ +kill:.*\n")
SCRUB_LOOP_COMMENT_RE = re.compile(
    r"# =>This Inner Loop Header:.*|# in Loop:.*", flags=re.M
)
SCRUB_TAILING_COMMENT_TOKEN_RE = re.compile(r"(?<=\S)+[ \t]*#$", flags=re.M)

SEPARATOR = "."


def error(msg, test_file=None):
    if test_file:
        msg = "{}: {}".format(msg, test_file)
    print("ERROR: {}".format(msg), file=sys.stderr)


def warn(msg, test_file=None):
    if test_file:
        msg = "{}: {}".format(msg, test_file)
    print("WARNING: {}".format(msg), file=sys.stderr)


def debug(*args, **kwargs):
    # Python2 does not allow def debug(*args, file=sys.stderr, **kwargs):
    if "file" not in kwargs:
        kwargs["file"] = sys.stderr
    if _verbose:
        print(*args, **kwargs)


def find_run_lines(test, lines):
    debug("Scanning for RUN lines in test file:", test)
    raw_lines = [m.group(1) for m in [RUN_LINE_RE.match(l) for l in lines] if m]
    run_lines = [raw_lines[0]] if len(raw_lines) > 0 else []
    for l in raw_lines[1:]:
        if run_lines[-1].endswith("\\"):
            run_lines[-1] = run_lines[-1].rstrip("\\") + " " + l
        else:
            run_lines.append(l)
    debug("Found {} RUN lines in {}:".format(len(run_lines), test))
    for l in run_lines:
        debug("  RUN: {}".format(l))
    return run_lines


def get_triple_from_march(march):
    triples = {
        "amdgcn": "amdgcn",
        "r600": "r600",
        "mips": "mips",
        "sparc": "sparc",
        "hexagon": "hexagon",
        "ve": "ve",
    }
    for prefix, triple in triples.items():
        if march.startswith(prefix):
            return triple
    print("Cannot find a triple. Assume 'x86'", file=sys.stderr)
    return "x86"


def apply_filters(line, filters):
    has_filter = False
    for f in filters:
        if not f.is_filter_out:
            has_filter = True
        if f.search(line):
            return False if f.is_filter_out else True
    # If we only used filter-out, keep the line, otherwise discard it since no
    # filter matched.
    return False if has_filter else True


def do_filter(body, filters):
    return (
        body
        if not filters
        else "\n".join(
            filter(lambda line: apply_filters(line, filters), body.splitlines())
        )
    )


def scrub_body(body):
    # Scrub runs of whitespace out of the assembly, but leave the leading
    # whitespace in place.
    body = SCRUB_PRESERVE_LEADING_WHITESPACE_RE.sub(lambda m: m.group(2) + " ", body)

    # Expand the tabs used for indentation.
    body = str.expandtabs(body, 2)
    # Strip trailing whitespace.
    body = SCRUB_TRAILING_WHITESPACE_TEST_RE.sub(r"", body)
    return body


def do_scrub(body, scrubber, scrubber_args, extra):
    if scrubber_args:
        local_args = copy.deepcopy(scrubber_args)
        local_args[0].extra_scrub = extra
        return scrubber(body, *local_args)
    return scrubber(body, *scrubber_args)


# Build up a dictionary of all the function bodies.
class function_body(object):
    def __init__(
        self,
        string,
        extra,
        funcdef_attrs_and_ret,
        args_and_sig,
        attrs,
        func_name_separator,
    ):
        self.scrub = string
        self.extrascrub = extra
        self.funcdef_attrs_and_ret = funcdef_attrs_and_ret
        self.args_and_sig = args_and_sig
        self.attrs = attrs
        self.func_name_separator = func_name_separator

    def is_same_except_arg_names(
        self, extrascrub, funcdef_attrs_and_ret, args_and_sig, attrs, is_backend
    ):
        arg_names = set()

        def drop_arg_names(match):
            arg_names.add(match.group(variable_group_in_ir_value_match))
            if match.group(attribute_group_in_ir_value_match):
                attr = match.group(attribute_group_in_ir_value_match)
            else:
                attr = ""
            return match.group(1) + attr + match.group(match.lastindex)

        def repl_arg_names(match):
            if (
                match.group(variable_group_in_ir_value_match) is not None
                and match.group(variable_group_in_ir_value_match) in arg_names
            ):
                return match.group(1) + match.group(match.lastindex)
            return match.group(1) + match.group(2) + match.group(match.lastindex)

        if self.funcdef_attrs_and_ret != funcdef_attrs_and_ret:
            return False
        if self.attrs != attrs:
            return False
        ans0 = IR_VALUE_RE.sub(drop_arg_names, self.args_and_sig)
        ans1 = IR_VALUE_RE.sub(drop_arg_names, args_and_sig)
        if ans0 != ans1:
            return False
        if is_backend:
            # Check without replacements, the replacements are not applied to the
            # body for backend checks.
            return self.extrascrub == extrascrub

        es0 = IR_VALUE_RE.sub(repl_arg_names, self.extrascrub)
        es1 = IR_VALUE_RE.sub(repl_arg_names, extrascrub)
        es0 = SCRUB_IR_COMMENT_RE.sub(r"", es0)
        es1 = SCRUB_IR_COMMENT_RE.sub(r"", es1)
        return es0 == es1

    def __str__(self):
        return self.scrub


class FunctionTestBuilder:
    def __init__(self, run_list, flags, scrubber_args, path):
        self._verbose = flags.verbose
        self._record_args = flags.function_signature
        self._check_attributes = flags.check_attributes
        # Strip double-quotes if input was read by UTC_ARGS
        self._filters = (
            list(
                map(
                    lambda f: Filter(
                        re.compile(f.pattern().strip('"'), f.flags()), f.is_filter_out
                    ),
                    flags.filters,
                )
            )
            if flags.filters
            else []
        )
        self._scrubber_args = scrubber_args
        self._path = path
        # Strip double-quotes if input was read by UTC_ARGS
        self._replace_value_regex = list(
            map(lambda x: x.strip('"'), flags.replace_value_regex)
        )
        self._func_dict = {}
        self._func_order = {}
        self._global_var_dict = {}
        self._processed_prefixes = set()
        for tuple in run_list:
            for prefix in tuple[0]:
                self._func_dict.update({prefix: dict()})
                self._func_order.update({prefix: []})
                self._global_var_dict.update({prefix: dict()})

    def finish_and_get_func_dict(self):
        for prefix in self.get_failed_prefixes():
            warn(
                "Prefix %s had conflicting output from different RUN lines for all functions in test %s"
                % (
                    prefix,
                    self._path,
                )
            )
        return self._func_dict

    def func_order(self):
        return self._func_order

    def global_var_dict(self):
        return self._global_var_dict

    def is_filtered(self):
        return bool(self._filters)

    def process_run_line(
        self, function_re, scrubber, raw_tool_output, prefixes, is_backend
    ):
        build_global_values_dictionary(self._global_var_dict, raw_tool_output, prefixes)
        for m in function_re.finditer(raw_tool_output):
            if not m:
                continue
            func = m.group("func")
            body = m.group("body")
            # func_name_separator is the string that is placed right after function name at the
            # beginning of assembly function definition. In most assemblies, that is just a
            # colon: `foo:`. But, for example, in nvptx it is a brace: `foo(`. If is_backend is
            # False, just assume that separator is an empty string.
            if is_backend:
                # Use ':' as default separator.
                func_name_separator = (
                    m.group("func_name_separator")
                    if "func_name_separator" in m.groupdict()
                    else ":"
                )
            else:
                func_name_separator = ""
            attrs = m.group("attrs") if self._check_attributes else ""
            funcdef_attrs_and_ret = (
                m.group("funcdef_attrs_and_ret") if self._record_args else ""
            )
            # Determine if we print arguments, the opening brace, or nothing after the
            # function name
            if self._record_args and "args_and_sig" in m.groupdict():
                args_and_sig = scrub_body(m.group("args_and_sig").strip())
            elif "args_and_sig" in m.groupdict():
                args_and_sig = "("
            else:
                args_and_sig = ""
            filtered_body = do_filter(body, self._filters)
            scrubbed_body = do_scrub(
                filtered_body, scrubber, self._scrubber_args, extra=False
            )
            scrubbed_extra = do_scrub(
                filtered_body, scrubber, self._scrubber_args, extra=True
            )
            if "analysis" in m.groupdict():
                analysis = m.group("analysis")
                if analysis not in SUPPORTED_ANALYSES:
                    warn("Unsupported analysis mode: %r!" % (analysis,))
            if func.startswith("stress"):
                # We only use the last line of the function body for stress tests.
                scrubbed_body = "\n".join(scrubbed_body.splitlines()[-1:])
            if self._verbose:
                print("Processing function: " + func, file=sys.stderr)
                for l in scrubbed_body.splitlines():
                    print("  " + l, file=sys.stderr)
            for prefix in prefixes:
                # Replace function names matching the regex.
                for regex in self._replace_value_regex:
                    # Pattern that matches capture groups in the regex in leftmost order.
                    group_regex = re.compile(r"\(.*?\)")
                    # Replace function name with regex.
                    match = re.match(regex, func)
                    if match:
                        func_repl = regex
                        # Replace any capture groups with their matched strings.
                        for g in match.groups():
                            func_repl = group_regex.sub(
                                re.escape(g), func_repl, count=1
                            )
                        func = re.sub(func_repl, "{{" + func_repl + "}}", func)

                    # Replace all calls to regex matching functions.
                    matches = re.finditer(regex, scrubbed_body)
                    for match in matches:
                        func_repl = regex
                        # Replace any capture groups with their matched strings.
                        for g in match.groups():
                            func_repl = group_regex.sub(
                                re.escape(g), func_repl, count=1
                            )
                        # Substitute function call names that match the regex with the same
                        # capture groups set.
                        scrubbed_body = re.sub(
                            func_repl, "{{" + func_repl + "}}", scrubbed_body
                        )

                if func in self._func_dict[prefix]:
                    if self._func_dict[prefix][func] is not None and (
                        str(self._func_dict[prefix][func]) != scrubbed_body
                        or self._func_dict[prefix][func].args_and_sig != args_and_sig
                        or self._func_dict[prefix][func].attrs != attrs
                        or self._func_dict[prefix][func].funcdef_attrs_and_ret
                        != funcdef_attrs_and_ret
                    ):
                        if self._func_dict[prefix][func].is_same_except_arg_names(
                            scrubbed_extra,
                            funcdef_attrs_and_ret,
                            args_and_sig,
                            attrs,
                            is_backend,
                        ):
                            self._func_dict[prefix][func].scrub = scrubbed_extra
                            self._func_dict[prefix][func].args_and_sig = args_and_sig
                        else:
                            # This means a previous RUN line produced a body for this function
                            # that is different from the one produced by this current RUN line,
                            # so the body can't be common across RUN lines. We use None to
                            # indicate that.
                            self._func_dict[prefix][func] = None
                else:
                    if prefix not in self._processed_prefixes:
                        self._func_dict[prefix][func] = function_body(
                            scrubbed_body,
                            scrubbed_extra,
                            funcdef_attrs_and_ret,
                            args_and_sig,
                            attrs,
                            func_name_separator,
                        )
                        self._func_order[prefix].append(func)
                    else:
                        # An earlier RUN line used this check prefixes but didn't produce
                        # a body for this function. This happens in Clang tests that use
                        # preprocesser directives to exclude individual functions from some
                        # RUN lines.
                        self._func_dict[prefix][func] = None

    def processed_prefixes(self, prefixes):
        """
        Mark a set of prefixes as having had at least one applicable RUN line fully
        processed. This is used to filter out function bodies that don't have
        outputs for all RUN lines.
        """
        self._processed_prefixes.update(prefixes)

    def get_failed_prefixes(self):
        # This returns the list of those prefixes that failed to match any function,
        # because there were conflicting bodies produced by different RUN lines, in
        # all instances of the prefix.
        for prefix in self._func_dict:
            if self._func_dict[prefix] and (
                not [
                    fct
                    for fct in self._func_dict[prefix]
                    if self._func_dict[prefix][fct] is not None
                ]
            ):
                yield prefix


##### Generator of LLVM IR CHECK lines

SCRUB_IR_COMMENT_RE = re.compile(r"\s*;.*")

# TODO: We should also derive check lines for global, debug, loop declarations, etc..


class NamelessValue:
    def __init__(
        self,
        check_prefix,
        check_key,
        ir_prefix,
        ir_regexp,
        global_ir_rhs_regexp,
        *,
        is_before_functions=False,
        is_number=False,
        replace_number_with_counter=False,
        match_literally=False,
        interlaced_with_previous=False
    ):
        self.check_prefix = check_prefix
        self.check_key = check_key
        self.ir_prefix = ir_prefix
        self.ir_regexp = ir_regexp
        self.global_ir_rhs_regexp = global_ir_rhs_regexp
        self.is_before_functions = is_before_functions
        self.is_number = is_number
        # Some variable numbers (e.g. MCINST1234) will change based on unrelated
        # modifications to LLVM, replace those with an incrementing counter.
        self.replace_number_with_counter = replace_number_with_counter
        self.match_literally = match_literally
        self.interlaced_with_previous = interlaced_with_previous
        self.variable_mapping = {}

    # Return true if this kind of IR value is "local", basically if it matches '%{{.*}}'.
    def is_local_def_ir_value(self):
        return self.ir_prefix == "%"

    # Return the IR prefix and check prefix we use for this kind or IR value,
    # e.g., (%, TMP) for locals. If the IR prefix is a regex, return the prefix
    # used in the IR output
    def get_ir_prefix_from_ir_value_match(self, match):
        return re.search(self.ir_prefix, match[0])[0], self.check_prefix

    # Return the IR regexp we use for this kind or IR value, e.g., [\w.-]+? for locals
    def get_ir_regex(self):
        # for backwards compatibility we check locals with '.*'
        if self.is_local_def_ir_value():
            return ".*"
        return self.ir_regexp

    # Create a FileCheck variable name based on an IR name.
    def get_value_name(self, var: str, check_prefix: str):
        var = var.replace("!", "")
        if self.replace_number_with_counter:
            assert var
            replacement = self.variable_mapping.get(var, None)
            if replacement is None:
                # Replace variable with an incrementing counter
                replacement = str(len(self.variable_mapping) + 1)
                self.variable_mapping[var] = replacement
            var = replacement
        # This is a nameless value, prepend check_prefix.
        if var.isdigit():
            var = check_prefix + var
        else:
            # This is a named value that clashes with the check_prefix, prepend with
            # _prefix_filecheck_ir_name, if it has been defined.
            if (
                may_clash_with_default_check_prefix_name(check_prefix, var)
                and _prefix_filecheck_ir_name
            ):
                var = _prefix_filecheck_ir_name + var
        var = var.replace(".", "_")
        var = var.replace("-", "_")
        return var.upper()

    # Create a FileCheck variable from regex.
    def get_value_definition(self, var, match):
        # for backwards compatibility we check locals with '.*'
        varname = self.get_value_name(var, self.check_prefix)
        prefix = self.get_ir_prefix_from_ir_value_match(match)[0]
        if self.is_number:
            regex = ""  # always capture a number in the default format
            capture_start = "[[#"
        else:
            regex = self.get_ir_regex()
            capture_start = "[["
        if self.is_local_def_ir_value():
            return capture_start + varname + ":" + prefix + regex + "]]"
        return prefix + capture_start + varname + ":" + regex + "]]"

    # Use a FileCheck variable.
    def get_value_use(self, var, match, var_prefix=None):
        if var_prefix is None:
            var_prefix = self.check_prefix
        capture_start = "[[#" if self.is_number else "[["
        if self.is_local_def_ir_value():
            return capture_start + self.get_value_name(var, var_prefix) + "]]"
        prefix = self.get_ir_prefix_from_ir_value_match(match)[0]
        return prefix + capture_start + self.get_value_name(var, var_prefix) + "]]"


# Description of the different "unnamed" values we match in the IR, e.g.,
# (local) ssa values, (debug) metadata, etc.
ir_nameless_values = [
    #            check_prefix   check_key  ir_prefix           ir_regexp                global_ir_rhs_regexp
    NamelessValue(r"TMP", "%", r"%", r"[\w$.-]+?", None),
    NamelessValue(r"ATTR", "#", r"#", r"[0-9]+", None),
    NamelessValue(r"ATTR", "#", r"attributes #", r"[0-9]+", r"{[^}]*}"),
    NamelessValue(r"GLOB", "@", r"@", r"[0-9]+", None),
    NamelessValue(r"GLOB", "@", r"@", r"[0-9]+", r".+", is_before_functions=True),
    NamelessValue(
        r"GLOBNAMED",
        "@",
        r"@",
        r"[a-zA-Z0-9_$\"\\.-]*[a-zA-Z_$\"\\.-][a-zA-Z0-9_$\"\\.-]*",
        r".+",
        is_before_functions=True,
        match_literally=True,
        interlaced_with_previous=True,
    ),
    NamelessValue(r"DBG", "!", r"!dbg ", r"![0-9]+", None),
    NamelessValue(r"DIASSIGNID", "!", r"!DIAssignID ", r"![0-9]+", None),
    NamelessValue(r"PROF", "!", r"!prof ", r"![0-9]+", None),
    NamelessValue(r"TBAA", "!", r"!tbaa ", r"![0-9]+", None),
    NamelessValue(r"TBAA_STRUCT", "!", r"!tbaa.struct ", r"![0-9]+", None),
    NamelessValue(r"RNG", "!", r"!range ", r"![0-9]+", None),
    NamelessValue(r"LOOP", "!", r"!llvm.loop ", r"![0-9]+", None),
    NamelessValue(r"META", "!", r"", r"![0-9]+", r"(?:distinct |)!.*"),
    NamelessValue(r"ACC_GRP", "!", r"!llvm.access.group ", r"![0-9]+", None),
    NamelessValue(r"META", "!", r"![a-z.]+ ", r"![0-9]+", None),
    NamelessValue(r"META", "!", r"[, (]", r"![0-9]+", None),
]

global_nameless_values = [
    nameless_value
    for nameless_value in ir_nameless_values
    if nameless_value.global_ir_rhs_regexp is not None
]
# global variable names should be matched literally
global_nameless_values_w_unstable_ids = [
    nameless_value
    for nameless_value in global_nameless_values
    if not nameless_value.match_literally
]

asm_nameless_values = [
    NamelessValue(
        r"MCINST",
        "Inst#",
        "<MCInst #",
        r"\d+",
        r".+",
        is_number=True,
        replace_number_with_counter=True,
    ),
    NamelessValue(
        r"MCREG",
        "Reg:",
        "<MCOperand Reg:",
        r"\d+",
        r".+",
        is_number=True,
        replace_number_with_counter=True,
    ),
]

analyze_nameless_values = [
    NamelessValue(
        r"GRP",
        "#",
        r"",
        r"0x[0-9a-f]+",
        None,
        replace_number_with_counter=True,
    ),
]


def createOrRegexp(old, new):
    if not old:
        return new
    if not new:
        return old
    return old + "|" + new


def createPrefixMatch(prefix_str, prefix_re):
    return "(?:" + prefix_str + "(" + prefix_re + "))"


# Build the regexp that matches an "IR value". This can be a local variable,
# argument, global, or metadata, anything that is "named". It is important that
# the PREFIX and SUFFIX below only contain a single group, if that changes
# other locations will need adjustment as well.
IR_VALUE_REGEXP_PREFIX = r"(\s*)"
IR_VALUE_REGEXP_STRING = r""
for nameless_value in ir_nameless_values:
    match = createPrefixMatch(nameless_value.ir_prefix, nameless_value.ir_regexp)
    if nameless_value.global_ir_rhs_regexp is not None:
        match = "^" + match
    IR_VALUE_REGEXP_STRING = createOrRegexp(IR_VALUE_REGEXP_STRING, match)
IR_VALUE_REGEXP_SUFFIX = r"([,\s\(\)\}]|\Z)"
IR_VALUE_RE = re.compile(
    IR_VALUE_REGEXP_PREFIX
    + r"("
    + IR_VALUE_REGEXP_STRING
    + r")"
    + IR_VALUE_REGEXP_SUFFIX
)

GLOBAL_VALUE_REGEXP_STRING = r""
for nameless_value in global_nameless_values_w_unstable_ids:
    match = createPrefixMatch(nameless_value.ir_prefix, nameless_value.ir_regexp)
    GLOBAL_VALUE_REGEXP_STRING = createOrRegexp(GLOBAL_VALUE_REGEXP_STRING, match)
GLOBAL_VALUE_RE = re.compile(
    IR_VALUE_REGEXP_PREFIX
    + r"("
    + GLOBAL_VALUE_REGEXP_STRING
    + r")"
    + IR_VALUE_REGEXP_SUFFIX
)

# Build the regexp that matches an "ASM value" (currently only for --asm-show-inst comments).
ASM_VALUE_REGEXP_STRING = ""
for nameless_value in asm_nameless_values:
    match = createPrefixMatch(nameless_value.ir_prefix, nameless_value.ir_regexp)
    ASM_VALUE_REGEXP_STRING = createOrRegexp(ASM_VALUE_REGEXP_STRING, match)
ASM_VALUE_REGEXP_SUFFIX = r"([>\s]|\Z)"
ASM_VALUE_RE = re.compile(
    r"((?:#|//)\s*)" + "(" + ASM_VALUE_REGEXP_STRING + ")" + ASM_VALUE_REGEXP_SUFFIX
)

ANALYZE_VALUE_REGEXP_PREFIX = r"(\s*)"
ANALYZE_VALUE_REGEXP_STRING = r""
for nameless_value in analyze_nameless_values:
    match = createPrefixMatch(nameless_value.ir_prefix, nameless_value.ir_regexp)
    ANALYZE_VALUE_REGEXP_STRING = createOrRegexp(ANALYZE_VALUE_REGEXP_STRING, match)
ANALYZE_VALUE_REGEXP_SUFFIX = r"(\)?:)"
ANALYZE_VALUE_RE = re.compile(
    ANALYZE_VALUE_REGEXP_PREFIX
    + r"("
    + ANALYZE_VALUE_REGEXP_STRING
    + r")"
    + ANALYZE_VALUE_REGEXP_SUFFIX
)

# The entire match is group 0, the prefix has one group (=1), the entire
# IR_VALUE_REGEXP_STRING is one group (=2), and then the nameless values start.
first_nameless_group_in_ir_value_match = 3

# constants for the group id of special matches
variable_group_in_ir_value_match = 3
attribute_group_in_ir_value_match = 4


# Check a match for IR_VALUE_RE and inspect it to determine if it was a local
# value, %..., global @..., debug number !dbg !..., etc. See the PREFIXES above.
def get_idx_from_ir_value_match(match):
    for i in range(first_nameless_group_in_ir_value_match, match.lastindex):
        if match.group(i) is not None:
            return i - first_nameless_group_in_ir_value_match
    error("Unable to identify the kind of IR value from the match!")
    return 0


# See get_idx_from_ir_value_match
def get_name_from_ir_value_match(match):
    return match.group(
        get_idx_from_ir_value_match(match) + first_nameless_group_in_ir_value_match
    )


def get_nameless_value_from_match(match, nameless_values) -> NamelessValue:
    return nameless_values[get_idx_from_ir_value_match(match)]


# Return true if var clashes with the scripted FileCheck check_prefix.
def may_clash_with_default_check_prefix_name(check_prefix, var):
    return check_prefix and re.match(
        r"^" + check_prefix + r"[0-9]+?$", var, re.IGNORECASE
    )


def find_diff_matching(lhs: List[str], rhs: List[str]) -> List[tuple]:
    """
    Find a large ordered matching between strings in lhs and rhs.

    Think of this as finding the *unchanged* lines in a diff, where the entries
    of lhs and rhs are lines of the files being diffed.

    Returns a list of matched (lhs_idx, rhs_idx) pairs.
    """

    if not lhs or not rhs:
        return []

    # Collect matches in reverse order.
    matches = []

    # First, collect a set of candidate matching edges. We limit this to a
    # constant multiple of the input size to avoid quadratic runtime.
    patterns = collections.defaultdict(lambda: ([], []))

    for idx in range(len(lhs)):
        patterns[lhs[idx]][0].append(idx)
    for idx in range(len(rhs)):
        patterns[rhs[idx]][1].append(idx)

    multiple_patterns = []

    candidates = []
    for pattern in patterns.values():
        if not pattern[0] or not pattern[1]:
            continue

        if len(pattern[0]) == len(pattern[1]) == 1:
            candidates.append((pattern[0][0], pattern[1][0]))
        else:
            multiple_patterns.append(pattern)

    multiple_patterns.sort(key=lambda pattern: len(pattern[0]) * len(pattern[1]))

    for pattern in multiple_patterns:
        if len(candidates) + len(pattern[0]) * len(pattern[1]) > 2 * (
            len(lhs) + len(rhs)
        ):
            break
        for lhs_idx in pattern[0]:
            for rhs_idx in pattern[1]:
                candidates.append((lhs_idx, rhs_idx))

    if not candidates:
        # The LHS and RHS either share nothing in common, or lines are just too
        # identical. In that case, let's give up and not match anything.
        return []

    # Compute a maximal crossing-free matching via an algorithm that is
    # inspired by a mixture of dynamic programming and line-sweeping in
    # discrete geometry.
    #
    # I would be surprised if this algorithm didn't exist somewhere in the
    # literature, but I found it without consciously recalling any
    # references, so you'll have to make do with the explanation below.
    # Sorry.
    #
    # The underlying graph is bipartite:
    #  - nodes on the LHS represent lines in the original check
    #  - nodes on the RHS represent lines in the new (updated) check
    #
    # Nodes are implicitly sorted by the corresponding line number.
    # Edges (unique_matches) are sorted by the line number on the LHS.
    #
    # Here's the geometric intuition for the algorithm.
    #
    #  * Plot the edges as points in the plane, with the original line
    #    number on the X axis and the updated line number on the Y axis.
    #  * The goal is to find a longest "chain" of points where each point
    #    is strictly above and to the right of the previous point.
    #  * The algorithm proceeds by sweeping a vertical line from left to
    #    right.
    #  * The algorithm maintains a table where `table[N]` answers the
    #    question "What is currently the 'best' way to build a chain of N+1
    #    points to the left of the vertical line". Here, 'best' means
    #    that the last point of the chain is a as low as possible (minimal
    #    Y coordinate).
    #   * `table[N]` is `(y, point_idx)` where `point_idx` is the index of
    #     the last point in the chain and `y` is its Y coordinate
    #   * A key invariant is that the Y values in the table are
    #     monotonically increasing
    #  * Thanks to these properties, the table can be used to answer the
    #    question "What is the longest chain that can be built to the left
    #    of the vertical line using only points below a certain Y value",
    #    using a binary search over the table.
    #  * The algorithm also builds a backlink structure in which every point
    #    links back to the previous point on a best (longest) chain ending
    #    at that point
    #
    # The core loop of the algorithm sweeps the line and updates the table
    # and backlink structure for every point that we cross during the sweep.
    # Therefore, the algorithm is trivially O(M log M) in the number of
    # points.
    candidates.sort(key=lambda candidate: (candidate[0], -candidate[1]))

    backlinks = []
    table_rhs_idx = []
    table_candidate_idx = []
    for _, rhs_idx in candidates:
        candidate_idx = len(backlinks)
        ti = bisect.bisect_left(table_rhs_idx, rhs_idx)

        # Update the table to record a best chain ending in the current point.
        # There always is one, and if any of the previously visited points had
        # a higher Y coordinate, then there is always a previously recorded best
        # chain that can be improved upon by using the current point.
        #
        # There is only one case where there is some ambiguity. If the
        # pre-existing entry table[ti] has the same Y coordinate / rhs_idx as
        # the current point (this can only happen if the same line appeared
        # multiple times on the LHS), then we could choose to keep the
        # previously recorded best chain instead. That would bias the algorithm
        # differently but should have no systematic impact on the quality of the
        # result.
        if ti < len(table_rhs_idx):
            table_rhs_idx[ti] = rhs_idx
            table_candidate_idx[ti] = candidate_idx
        else:
            table_rhs_idx.append(rhs_idx)
            table_candidate_idx.append(candidate_idx)
        if ti > 0:
            backlinks.append(table_candidate_idx[ti - 1])
        else:
            backlinks.append(None)

    # Commit to names in the matching by walking the backlinks. Recursively
    # attempt to fill in more matches in-betweem.
    match_idx = table_candidate_idx[-1]
    while match_idx is not None:
        current = candidates[match_idx]
        matches.append(current)
        match_idx = backlinks[match_idx]

    matches.reverse()
    return matches


VARIABLE_TAG = "[[@@]]"
METAVAR_RE = re.compile(r"\[\[([A-Z0-9_]+)(?::[^]]+)?\]\]")
NUMERIC_SUFFIX_RE = re.compile(r"[0-9]*$")


class CheckValueInfo:
    def __init__(
        self,
        nameless_value: NamelessValue,
        var: str,
        prefix: str,
    ):
        self.nameless_value = nameless_value
        self.var = var
        self.prefix = prefix


# Represent a check line in a way that allows us to compare check lines while
# ignoring some or all of the FileCheck variable names.
class CheckLineInfo:
    def __init__(self, line, values):
        # Line with all FileCheck variable name occurrences replaced by VARIABLE_TAG
        self.line: str = line

        # Information on each FileCheck variable name occurrences in the line
        self.values: List[CheckValueInfo] = values

    def __repr__(self):
        return f"CheckLineInfo(line={self.line}, self.values={self.values})"


def remap_metavar_names(
    old_line_infos: List[CheckLineInfo],
    new_line_infos: List[CheckLineInfo],
    committed_names: Set[str],
) -> Mapping[str, str]:
    """
    Map all FileCheck variable names that appear in new_line_infos to new
    FileCheck variable names in an attempt to reduce the diff from old_line_infos
    to new_line_infos.

    This is done by:
    * Matching old check lines and new check lines using a diffing algorithm
      applied after replacing names with wildcards.
    * Committing to variable names such that the matched lines become equal
      (without wildcards) if possible
    * This is done recursively to handle cases where many lines are equal
      after wildcard replacement
    """
    # Initialize uncommitted identity mappings
    new_mapping = {}
    for line in new_line_infos:
        for value in line.values:
            new_mapping[value.var] = value.var

    # Recursively commit to the identity mapping or find a better one
    def recurse(old_begin, old_end, new_begin, new_end):
        if old_begin == old_end or new_begin == new_end:
            return

        # Find a matching of lines where uncommitted names are replaced
        # with a placeholder.
        def diffify_line(line, mapper):
            values = []
            for value in line.values:
                mapped = mapper(value.var)
                values.append(mapped if mapped in committed_names else "?")
            return line.line.strip() + " @@@ " + " @ ".join(values)

        lhs_lines = [
            diffify_line(line, lambda x: x)
            for line in old_line_infos[old_begin:old_end]
        ]
        rhs_lines = [
            diffify_line(line, lambda x: new_mapping[x])
            for line in new_line_infos[new_begin:new_end]
        ]

        candidate_matches = find_diff_matching(lhs_lines, rhs_lines)

        # Apply commits greedily on a match-by-match basis
        matches = [(-1, -1)]
        committed_anything = False
        for lhs_idx, rhs_idx in candidate_matches:
            lhs_line = old_line_infos[lhs_idx]
            rhs_line = new_line_infos[rhs_idx]

            local_commits = {}

            for lhs_value, rhs_value in zip(lhs_line.values, rhs_line.values):
                if new_mapping[rhs_value.var] in committed_names:
                    # The new value has already been committed. If it was mapped
                    # to the same name as the original value, we can consider
                    # committing other values from this line. Otherwise, we
                    # should ignore this line.
                    if new_mapping[rhs_value.var] == lhs_value.var:
                        continue
                    else:
                        break

                if rhs_value.var in local_commits:
                    # Same, but for a possible commit happening on the same line
                    if local_commits[rhs_value.var] == lhs_value.var:
                        continue
                    else:
                        break

                if lhs_value.var in committed_names:
                    # We can't map this value because the name we would map it to has already been
                    # committed for something else. Give up on this line.
                    break

                local_commits[rhs_value.var] = lhs_value.var
            else:
                # No reason not to add any commitments for this line
                for rhs_var, lhs_var in local_commits.items():
                    new_mapping[rhs_var] = lhs_var
                    committed_names.add(lhs_var)
                    committed_anything = True

                    if (
                        lhs_var != rhs_var
                        and lhs_var in new_mapping
                        and new_mapping[lhs_var] == lhs_var
                    ):
                        new_mapping[lhs_var] = "conflict_" + lhs_var

                matches.append((lhs_idx, rhs_idx))

        matches.append((old_end, new_end))

        # Recursively handle sequences between matches
        if committed_anything:
            for (lhs_prev, rhs_prev), (lhs_next, rhs_next) in zip(matches, matches[1:]):
                recurse(lhs_prev + 1, lhs_next, rhs_prev + 1, rhs_next)

    recurse(0, len(old_line_infos), 0, len(new_line_infos))

    # Commit to remaining names and resolve conflicts
    for new_name, mapped_name in new_mapping.items():
        if mapped_name in committed_names:
            continue
        if not mapped_name.startswith("conflict_"):
            assert mapped_name == new_name
            committed_names.add(mapped_name)

    for new_name, mapped_name in new_mapping.items():
        if mapped_name in committed_names:
            continue
        assert mapped_name.startswith("conflict_")

        m = NUMERIC_SUFFIX_RE.search(new_name)
        base_name = new_name[: m.start()]
        suffix = int(new_name[m.start() :]) if m.start() != m.end() else 1
        while True:
            candidate = f"{base_name}{suffix}"
            if candidate not in committed_names:
                new_mapping[new_name] = candidate
                committed_names.add(candidate)
                break
            suffix += 1

    return new_mapping


def generalize_check_lines_common(
    lines,
    is_analyze,
    vars_seen,
    global_vars_seen,
    nameless_values,
    nameless_value_regex,
    is_asm,
    preserve_names,
    original_check_lines=None,
):
    # This gets called for each match that occurs in
    # a line. We transform variables we haven't seen
    # into defs, and variables we have seen into uses.
    def transform_line_vars(match, transform_locals=True):
        var = get_name_from_ir_value_match(match)
        nameless_value = get_nameless_value_from_match(match, nameless_values)
        if may_clash_with_default_check_prefix_name(nameless_value.check_prefix, var):
            warn(
                "Change IR value name '%s' or use --prefix-filecheck-ir-name to prevent possible conflict"
                " with scripted FileCheck name." % (var,)
            )
        key = (var, nameless_value.check_key)
        is_local_def = nameless_value.is_local_def_ir_value()
        if is_local_def and not transform_locals:
            return None
        if is_local_def and key in vars_seen:
            rv = nameless_value.get_value_use(var, match)
        elif not is_local_def and key in global_vars_seen:
            # We could have seen a different prefix for the global variables first,
            # ensure we use that one instead of the prefix for the current match.
            rv = nameless_value.get_value_use(var, match, global_vars_seen[key])
        else:
            if is_local_def:
                vars_seen.add(key)
            else:
                global_vars_seen[key] = nameless_value.check_prefix
            rv = nameless_value.get_value_definition(var, match)
        # re.sub replaces the entire regex match
        # with whatever you return, so we have
        # to make sure to hand it back everything
        # including the commas and spaces.
        return match.group(1) + rv + match.group(match.lastindex)

    def transform_non_local_line_vars(match):
        return transform_line_vars(match, False)

    multiple_braces_re = re.compile(r"({{+)|(}}+)")
    def escape_braces(match_obj):
        return '{{' + re.escape(match_obj.group(0)) + '}}'

    if not is_asm and not is_analyze:
        for i, line in enumerate(lines):
            # An IR variable named '%.' matches the FileCheck regex string.
            line = line.replace("%.", "%dot")
            for regex in _global_hex_value_regex:
                if re.match("^@" + regex + " = ", line):
                    line = re.sub(
                        r"\bi([0-9]+) ([0-9]+)",
                        lambda m: "i"
                        + m.group(1)
                        + " [[#"
                        + hex(int(m.group(2)))
                        + "]]",
                        line,
                    )
                    break
            # Ignore any comments, since the check lines will too.
            scrubbed_line = SCRUB_IR_COMMENT_RE.sub(r"", line)
            lines[i] = scrubbed_line

    if not preserve_names:
        if is_asm:
            for i, _ in enumerate(lines):
                # It can happen that two matches are back-to-back and for some reason sub
                # will not replace both of them. For now we work around this by
                # substituting until there is no more match.
                changed = True
                while changed:
                    (lines[i], changed) = nameless_value_regex.subn(
                        transform_line_vars, lines[i], count=1
                    )
        else:
            # LLVM IR case. Start by handling global meta variables (global IR variables,
            # metadata, attributes)
            for i, _ in enumerate(lines):
                start = 0
                while True:
                    m = nameless_value_regex.search(lines[i][start:])
                    if m is None:
                        break
                    start += m.start()
                    sub = transform_non_local_line_vars(m)
                    if sub is not None:
                        lines[i] = (
                            lines[i][:start] + sub + lines[i][start + len(m.group(0)) :]
                        )
                    start += 1

            # Collect information about new check lines and original check lines (if any)
            new_line_infos = []
            for line in lines:
                filtered_line = ""
                values = []
                while True:
                    m = nameless_value_regex.search(line)
                    if m is None:
                        filtered_line += line
                        break

                    var = get_name_from_ir_value_match(m)
                    nameless_value = get_nameless_value_from_match(m, nameless_values)
                    var = nameless_value.get_value_name(
                        var, nameless_value.check_prefix
                    )

                    # Replace with a [[@@]] tag, but be sure to keep the spaces and commas.
                    filtered_line += (
                        line[: m.start()]
                        + m.group(1)
                        + VARIABLE_TAG
                        + m.group(m.lastindex)
                    )
                    line = line[m.end() :]
                    values.append(
                        CheckValueInfo(
                            nameless_value=nameless_value,
                            var=var,
                            prefix=nameless_value.get_ir_prefix_from_ir_value_match(m)[
                                0
                            ],
                        )
                    )
                new_line_infos.append(CheckLineInfo(filtered_line, values))

            orig_line_infos = []
            for line in original_check_lines or []:
                filtered_line = ""
                values = []
                while True:
                    m = METAVAR_RE.search(line)
                    if m is None:
                        filtered_line += line
                        break

                    # Replace with a [[@@]] tag, but be sure to keep the spaces and commas.
                    filtered_line += line[: m.start()] + VARIABLE_TAG
                    line = line[m.end() :]
                    values.append(
                        CheckValueInfo(
                            nameless_value=None,
                            var=m.group(1),
                            prefix=None,
                        )
                    )
                orig_line_infos.append(CheckLineInfo(filtered_line, values))

            # Compute the variable name mapping
            committed_names = set(vars_seen)

            mapping = remap_metavar_names(
                orig_line_infos, new_line_infos, committed_names
            )

            for i, line_info in enumerate(new_line_infos):
                line_template = line_info.line
                line = ""

                for value in line_info.values:
                    idx = line_template.find(VARIABLE_TAG)
                    line += line_template[:idx]
                    line_template = line_template[idx + len(VARIABLE_TAG) :]

                    key = (mapping[value.var], nameless_value.check_key)
                    is_local_def = nameless_value.is_local_def_ir_value()
                    if is_local_def:
                        if mapping[value.var] in vars_seen:
                            line += f"[[{mapping[value.var]}]]"
                        else:
                            line += f"[[{mapping[value.var]}:{value.prefix}{value.nameless_value.get_ir_regex()}]]"
                            vars_seen.add(mapping[value.var])
                    else:
                        raise RuntimeError("not implemented")

                line += line_template

                lines[i] = line

    if is_analyze:
        for i, _ in enumerate(lines):
            # Escape multiple {{ or }} as {{}} denotes a FileCheck regex.
            scrubbed_line = multiple_braces_re.sub(escape_braces, lines[i])
            lines[i] = scrubbed_line

    return lines


# Replace IR value defs and uses with FileCheck variables.
def generalize_check_lines(
    lines, is_analyze, vars_seen, global_vars_seen, preserve_names, original_check_lines
):
    return generalize_check_lines_common(
        lines,
        is_analyze,
        vars_seen,
        global_vars_seen,
        ir_nameless_values,
        IR_VALUE_RE,
        False,
        preserve_names,
        original_check_lines=original_check_lines,
    )


def generalize_global_check_line(line, preserve_names, global_vars_seen):
    [new_line] = generalize_check_lines_common(
        [line],
        False,
        set(),
        global_vars_seen,
        global_nameless_values_w_unstable_ids,
        GLOBAL_VALUE_RE,
        False,
        preserve_names,
    )
    return new_line


def generalize_asm_check_lines(lines, vars_seen, global_vars_seen):
    return generalize_check_lines_common(
        lines,
        False,
        vars_seen,
        global_vars_seen,
        asm_nameless_values,
        ASM_VALUE_RE,
        True,
        False,
    )


def generalize_analyze_check_lines(lines, vars_seen, global_vars_seen):
    return generalize_check_lines_common(
        lines,
        True,
        vars_seen,
        global_vars_seen,
        analyze_nameless_values,
        ANALYZE_VALUE_RE,
        False,
        False,
    )


def add_checks(
    output_lines,
    comment_marker,
    prefix_list,
    func_dict,
    func_name,
    check_label_format,
    is_backend,
    is_analyze,
    version,
    global_vars_seen_dict,
    is_filtered,
    preserve_names=False,
    original_check_lines: Mapping[str, List[str]] = {},
):
    # prefix_exclusions are prefixes we cannot use to print the function because it doesn't exist in run lines that use these prefixes as well.
    prefix_exclusions = set()
    printed_prefixes = []
    for p in prefix_list:
        checkprefixes = p[0]
        # If not all checkprefixes of this run line produced the function we cannot check for it as it does not
        # exist for this run line. A subset of the check prefixes might know about the function but only because
        # other run lines created it.
        if any(
            map(
                lambda checkprefix: func_name not in func_dict[checkprefix],
                checkprefixes,
            )
        ):
            prefix_exclusions |= set(checkprefixes)
            continue

    # prefix_exclusions is constructed, we can now emit the output
    for p in prefix_list:
        global_vars_seen = {}
        checkprefixes = p[0]
        for checkprefix in checkprefixes:
            if checkprefix in global_vars_seen_dict:
                global_vars_seen.update(global_vars_seen_dict[checkprefix])
            else:
                global_vars_seen_dict[checkprefix] = {}
            if checkprefix in printed_prefixes:
                break

            # Check if the prefix is excluded.
            if checkprefix in prefix_exclusions:
                continue

            # If we do not have output for this prefix we skip it.
            if not func_dict[checkprefix][func_name]:
                continue

            # Add some space between different check prefixes, but not after the last
            # check line (before the test code).
            if is_backend:
                if len(printed_prefixes) != 0:
                    output_lines.append(comment_marker)

            if checkprefix not in global_vars_seen_dict:
                global_vars_seen_dict[checkprefix] = {}

            global_vars_seen_before = [key for key in global_vars_seen.keys()]

            vars_seen = set()
            printed_prefixes.append(checkprefix)
            attrs = str(func_dict[checkprefix][func_name].attrs)
            attrs = "" if attrs == "None" else attrs
            if version > 1:
                funcdef_attrs_and_ret = func_dict[checkprefix][
                    func_name
                ].funcdef_attrs_and_ret
            else:
                funcdef_attrs_and_ret = ""

            if attrs:
                output_lines.append(
                    "%s %s: Function Attrs: %s" % (comment_marker, checkprefix, attrs)
                )
            args_and_sig = str(func_dict[checkprefix][func_name].args_and_sig)
            if args_and_sig:
                args_and_sig = generalize_check_lines(
                    [args_and_sig],
                    is_analyze,
                    vars_seen,
                    global_vars_seen,
                    preserve_names,
                    original_check_lines=[],
                )[0]
            func_name_separator = func_dict[checkprefix][func_name].func_name_separator
            if "[[" in args_and_sig:
                # Captures in label lines are not supported, thus split into a -LABEL
                # and a separate -SAME line that contains the arguments with captures.
                args_and_sig_prefix = ""
                if version >= 3 and args_and_sig.startswith("("):
                    # Ensure the "(" separating function name and arguments is in the
                    # label line. This is required in case of function names that are
                    # prefixes of each other. Otherwise, the label line for "foo" might
                    # incorrectly match on "foo.specialized".
                    args_and_sig_prefix = args_and_sig[0]
                    args_and_sig = args_and_sig[1:]

                # Removing args_and_sig from the label match line requires
                # func_name_separator to be empty. Otherwise, the match will not work.
                assert func_name_separator == ""
                output_lines.append(
                    check_label_format
                    % (
                        checkprefix,
                        funcdef_attrs_and_ret,
                        func_name,
                        args_and_sig_prefix,
                        func_name_separator,
                    )
                )
                output_lines.append(
                    "%s %s-SAME: %s" % (comment_marker, checkprefix, args_and_sig)
                )
            else:
                output_lines.append(
                    check_label_format
                    % (
                        checkprefix,
                        funcdef_attrs_and_ret,
                        func_name,
                        args_and_sig,
                        func_name_separator,
                    )
                )
            func_body = str(func_dict[checkprefix][func_name]).splitlines()
            if not func_body:
                # We have filtered everything.
                continue

            # For ASM output, just emit the check lines.
            if is_backend:
                body_start = 1
                if is_filtered:
                    # For filtered output we don't add "-NEXT" so don't add extra spaces
                    # before the first line.
                    body_start = 0
                else:
                    output_lines.append(
                        "%s %s:       %s" % (comment_marker, checkprefix, func_body[0])
                    )
                func_lines = generalize_asm_check_lines(
                    func_body[body_start:], vars_seen, global_vars_seen
                )
                for func_line in func_lines:
                    if func_line.strip() == "":
                        output_lines.append(
                            "%s %s-EMPTY:" % (comment_marker, checkprefix)
                        )
                    else:
                        check_suffix = "-NEXT" if not is_filtered else ""
                        output_lines.append(
                            "%s %s%s:  %s"
                            % (comment_marker, checkprefix, check_suffix, func_line)
                        )
                # Remember new global variables we have not seen before
                for key in global_vars_seen:
                    if key not in global_vars_seen_before:
                        global_vars_seen_dict[checkprefix][key] = global_vars_seen[key]
                break
            # For analyze output, generalize the output, and emit CHECK-EMPTY lines as well.
            elif is_analyze:
                func_body = generalize_analyze_check_lines(
                    func_body, vars_seen, global_vars_seen
                )
                for func_line in func_body:
                    if func_line.strip() == "":
                        output_lines.append(
                            "{} {}-EMPTY:".format(comment_marker, checkprefix)
                        )
                    else:
                        check_suffix = "-NEXT" if not is_filtered else ""
                        output_lines.append(
                            "{} {}{}:  {}".format(
                                comment_marker, checkprefix, check_suffix, func_line
                            )
                        )

                # Add space between different check prefixes and also before the first
                # line of code in the test function.
                output_lines.append(comment_marker)

                # Remember new global variables we have not seen before
                for key in global_vars_seen:
                    if key not in global_vars_seen_before:
                        global_vars_seen_dict[checkprefix][key] = global_vars_seen[key]
                break
            # For IR output, change all defs to FileCheck variables, so we're immune
            # to variable naming fashions.
            else:
                func_body = generalize_check_lines(
                    func_body,
                    False,
                    vars_seen,
                    global_vars_seen,
                    preserve_names,
                    original_check_lines=original_check_lines.get(checkprefix),
                )

                # This could be selectively enabled with an optional invocation argument.
                # Disabled for now: better to check everything. Be safe rather than sorry.

                # Handle the first line of the function body as a special case because
                # it's often just noise (a useless asm comment or entry label).
                # if func_body[0].startswith("#") or func_body[0].startswith("entry:"):
                #  is_blank_line = True
                # else:
                #  output_lines.append('%s %s:       %s' % (comment_marker, checkprefix, func_body[0]))
                #  is_blank_line = False

                is_blank_line = False

                for func_line in func_body:
                    if func_line.strip() == "":
                        is_blank_line = True
                        continue
                    # Do not waste time checking IR comments.
                    func_line = SCRUB_IR_COMMENT_RE.sub(r"", func_line)

                    # Skip blank lines instead of checking them.
                    if is_blank_line:
                        output_lines.append(
                            "{} {}:       {}".format(
                                comment_marker, checkprefix, func_line
                            )
                        )
                    else:
                        check_suffix = "-NEXT" if not is_filtered else ""
                        output_lines.append(
                            "{} {}{}:  {}".format(
                                comment_marker, checkprefix, check_suffix, func_line
                            )
                        )
                    is_blank_line = False

                # Add space between different check prefixes and also before the first
                # line of code in the test function.
                output_lines.append(comment_marker)

                # Remember new global variables we have not seen before
                for key in global_vars_seen:
                    if key not in global_vars_seen_before:
                        global_vars_seen_dict[checkprefix][key] = global_vars_seen[key]
                break
    return printed_prefixes


def add_ir_checks(
    output_lines,
    comment_marker,
    prefix_list,
    func_dict,
    func_name,
    preserve_names,
    function_sig,
    version,
    global_vars_seen_dict,
    is_filtered,
    original_check_lines={},
):
    # Label format is based on IR string.
    if function_sig and version > 1:
        function_def_regex = "define %s"
    elif function_sig:
        function_def_regex = "define {{[^@]+}}%s"
    else:
        function_def_regex = "%s"
    check_label_format = "{} %s-LABEL: {}@%s%s%s".format(
        comment_marker, function_def_regex
    )
    return add_checks(
        output_lines,
        comment_marker,
        prefix_list,
        func_dict,
        func_name,
        check_label_format,
        False,
        False,
        version,
        global_vars_seen_dict,
        is_filtered,
        preserve_names,
        original_check_lines=original_check_lines,
    )


def add_analyze_checks(
    output_lines, comment_marker, prefix_list, func_dict, func_name, is_filtered
):
    check_label_format = "{} %s-LABEL: '%s%s%s%s'".format(comment_marker)
    global_vars_seen_dict = {}
    return add_checks(
        output_lines,
        comment_marker,
        prefix_list,
        func_dict,
        func_name,
        check_label_format,
        False,
        True,
        1,
        global_vars_seen_dict,
        is_filtered,
    )


def build_global_values_dictionary(glob_val_dict, raw_tool_output, prefixes):
    for nameless_value in itertools.chain(global_nameless_values, asm_nameless_values):
        if nameless_value.global_ir_rhs_regexp is None:
            continue

        lhs_re_str = nameless_value.ir_prefix + nameless_value.ir_regexp
        rhs_re_str = nameless_value.global_ir_rhs_regexp

        global_ir_value_re_str = r"^" + lhs_re_str + r"\s=\s" + rhs_re_str + r"$"
        global_ir_value_re = re.compile(global_ir_value_re_str, flags=(re.M))
        lines = []
        for m in global_ir_value_re.finditer(raw_tool_output):
            # Attach the substring's start index so that CHECK lines
            # can be sorted properly even if they are matched by different nameless values.
            # This is relevant for GLOB and GLOBNAMED since they may appear interlaced.
            lines.append((m.start(), m.group(0)))

        for prefix in prefixes:
            if glob_val_dict[prefix] is None:
                continue
            if nameless_value.check_prefix in glob_val_dict[prefix]:
                if lines == glob_val_dict[prefix][nameless_value.check_prefix]:
                    continue
                if prefix == prefixes[-1]:
                    warn("Found conflicting asm under the same prefix: %r!" % (prefix,))
                else:
                    glob_val_dict[prefix][nameless_value.check_prefix] = None
                    continue
            glob_val_dict[prefix][nameless_value.check_prefix] = lines


def filter_globals_according_to_preference(
    global_val_lines_w_index, global_vars_seen, nameless_value, global_check_setting
):
    if global_check_setting == "none":
        return []
    if global_check_setting == "all":
        return global_val_lines_w_index
    assert global_check_setting == "smart"

    if nameless_value.check_key == "#":
        # attribute sets are usually better checked by --check-attributes
        return []

    def extract(line, nv):
        p = (
            "^"
            + nv.ir_prefix
            + "("
            + nv.ir_regexp
            + ") = ("
            + nv.global_ir_rhs_regexp
            + ")"
        )
        match = re.match(p, line)
        return (match.group(1), re.findall(nv.ir_regexp, match.group(2)))

    transitively_visible = set()
    contains_refs_to = {}

    def add(var):
        nonlocal transitively_visible
        nonlocal contains_refs_to
        if var in transitively_visible:
            return
        transitively_visible.add(var)
        if not var in contains_refs_to:
            return
        for x in contains_refs_to[var]:
            add(x)

    for i, line in global_val_lines_w_index:
        (var, refs) = extract(line, nameless_value)
        contains_refs_to[var] = refs
    for var, check_key in global_vars_seen:
        if check_key != nameless_value.check_key:
            continue
        add(var)
    return [
        (i, line)
        for i, line in global_val_lines_w_index
        if extract(line, nameless_value)[0] in transitively_visible
    ]


METADATA_FILTERS = [
    (
        r"(?<=\")(.+ )?(\w+ version )[\d.]+(?:[^\" ]*)(?: \([^)]+\))?",
        r"{{.*}}\2{{.*}}",
    ),  # preface with glob also, to capture optional CLANG_VENDOR
    (r'(!DIFile\(filename: ".+", directory: )".+"', r"\1{{.*}}"),
]
METADATA_FILTERS_RE = [(re.compile(f), r) for (f, r) in METADATA_FILTERS]


def filter_unstable_metadata(line):
    for f, replacement in METADATA_FILTERS_RE:
        line = f.sub(replacement, line)
    return line


def flush_current_checks(output_lines, new_lines_w_index, comment_marker):
    if not new_lines_w_index:
        return
    output_lines.append(comment_marker + SEPARATOR)
    new_lines_w_index.sort()
    for _, line in new_lines_w_index:
        output_lines.append(line)
    new_lines_w_index.clear()


def add_global_checks(
    glob_val_dict,
    comment_marker,
    prefix_list,
    output_lines,
    global_vars_seen_dict,
    preserve_names,
    is_before_functions,
    global_check_setting,
):
    printed_prefixes = set()
    output_lines_loc = {}  # Allows GLOB and GLOBNAMED to be sorted correctly
    for nameless_value in global_nameless_values:
        if nameless_value.is_before_functions != is_before_functions:
            continue
        for p in prefix_list:
            global_vars_seen = {}
            checkprefixes = p[0]
            if checkprefixes is None:
                continue
            for checkprefix in checkprefixes:
                if checkprefix in global_vars_seen_dict:
                    global_vars_seen.update(global_vars_seen_dict[checkprefix])
                else:
                    global_vars_seen_dict[checkprefix] = {}
                if (checkprefix, nameless_value.check_prefix) in printed_prefixes:
                    break
                if not glob_val_dict[checkprefix]:
                    continue
                if nameless_value.check_prefix not in glob_val_dict[checkprefix]:
                    continue
                if not glob_val_dict[checkprefix][nameless_value.check_prefix]:
                    continue

                check_lines = []
                global_vars_seen_before = [key for key in global_vars_seen.keys()]
                lines_w_index = glob_val_dict[checkprefix][nameless_value.check_prefix]
                lines_w_index = filter_globals_according_to_preference(
                    lines_w_index,
                    global_vars_seen_before,
                    nameless_value,
                    global_check_setting,
                )
                for i, line in lines_w_index:
                    if _global_value_regex:
                        matched = False
                        for regex in _global_value_regex:
                            if re.match("^@" + regex + " = ", line) or re.match(
                                "^!" + regex + " = ", line
                            ):
                                matched = True
                                break
                        if not matched:
                            continue
                    new_line = generalize_global_check_line(
                        line, preserve_names, global_vars_seen
                    )
                    new_line = filter_unstable_metadata(new_line)
                    check_line = "%s %s: %s" % (comment_marker, checkprefix, new_line)
                    check_lines.append((i, check_line))
                if not check_lines:
                    continue

                if not checkprefix in output_lines_loc:
                    output_lines_loc[checkprefix] = []
                if not nameless_value.interlaced_with_previous:
                    flush_current_checks(
                        output_lines, output_lines_loc[checkprefix], comment_marker
                    )
                for check_line in check_lines:
                    output_lines_loc[checkprefix].append(check_line)

                printed_prefixes.add((checkprefix, nameless_value.check_prefix))

                # Remembe new global variables we have not seen before
                for key in global_vars_seen:
                    if key not in global_vars_seen_before:
                        global_vars_seen_dict[checkprefix][key] = global_vars_seen[key]
                break

    if printed_prefixes:
        for p in prefix_list:
            if p[0] is None:
                continue
            for checkprefix in p[0]:
                if checkprefix not in output_lines_loc:
                    continue
                flush_current_checks(
                    output_lines, output_lines_loc[checkprefix], comment_marker
                )
                break
        output_lines.append(comment_marker + SEPARATOR)
    return printed_prefixes


def check_prefix(prefix):
    if not PREFIX_RE.match(prefix):
        hint = ""
        if "," in prefix:
            hint = " Did you mean '--check-prefixes=" + prefix + "'?"
        warn(
            (
                "Supplied prefix '%s' is invalid. Prefix must contain only alphanumeric characters, hyphens and underscores."
                + hint
            )
            % (prefix)
        )


def get_check_prefixes(filecheck_cmd):
    check_prefixes = [
        item
        for m in CHECK_PREFIX_RE.finditer(filecheck_cmd)
        for item in m.group(1).split(",")
    ]
    if not check_prefixes:
        check_prefixes = ["CHECK"]
    return check_prefixes


def verify_filecheck_prefixes(fc_cmd):
    fc_cmd_parts = fc_cmd.split()
    for part in fc_cmd_parts:
        if "check-prefix=" in part:
            prefix = part.split("=", 1)[1]
            check_prefix(prefix)
        elif "check-prefixes=" in part:
            prefixes = part.split("=", 1)[1].split(",")
            for prefix in prefixes:
                check_prefix(prefix)
                if prefixes.count(prefix) > 1:
                    warn(
                        "Supplied prefix '%s' is not unique in the prefix list."
                        % (prefix,)
                    )


def get_autogennote_suffix(parser, args):
    autogenerated_note_args = ""
    for action in parser._actions:
        if not hasattr(args, action.dest):
            continue  # Ignore options such as --help that aren't included in args
        # Ignore parameters such as paths to the binary or the list of tests
        if action.dest in (
            "tests",
            "update_only",
            "tool_binary",
            "opt_binary",
            "llc_binary",
            "clang",
            "opt",
            "llvm_bin",
            "verbose",
            "force_update",
<<<<<<< HEAD
            "lit_substitutions",
=======
            "reset_variable_names",
>>>>>>> 821935bb
        ):
            continue
        value = getattr(args, action.dest)
        if action.dest == "check_globals":
            default_value = "none" if args.version < 4 else "smart"
            if value == default_value:
                continue
            autogenerated_note_args += action.option_strings[0] + " "
            if args.version < 4 and value == "all":
                continue
            autogenerated_note_args += "%s " % value
            continue
        if action.const is not None:  # action stores a constant (usually True/False)
            # Skip actions with different constant values (this happens with boolean
            # --foo/--no-foo options)
            if value != action.const:
                continue
        if parser.get_default(action.dest) == value:
            continue  # Don't add default values
        if action.dest == "function_signature" and args.version >= 2:
            continue  # Enabled by default in version 2
        if action.dest == "filters":
            # Create a separate option for each filter element.  The value is a list
            # of Filter objects.
            for elem in value:
                opt_name = "filter-out" if elem.is_filter_out else "filter"
                opt_value = elem.pattern()
                new_arg = '--%s "%s" ' % (opt_name, opt_value.strip('"'))
                if new_arg not in autogenerated_note_args:
                    autogenerated_note_args += new_arg
        else:
            autogenerated_note_args += action.option_strings[0] + " "
            if action.const is None:  # action takes a parameter
                if action.nargs == "+":
                    value = " ".join(map(lambda v: '"' + v.strip('"') + '"', value))
                autogenerated_note_args += "%s " % value
    if autogenerated_note_args:
        autogenerated_note_args = " %s %s" % (
            UTC_ARGS_KEY,
            autogenerated_note_args[:-1],
        )
    return autogenerated_note_args


def check_for_command(line, parser, args, argv, argparse_callback):
    cmd_m = UTC_ARGS_CMD.match(line)
    if cmd_m:
        for option in shlex.split(cmd_m.group("cmd").strip()):
            if option:
                argv.append(option)
        args = parse_args(parser, filter(lambda arg: arg not in args.tests, argv))
        if argparse_callback is not None:
            argparse_callback(args)
    return args, argv


def find_arg_in_test(test_info, get_arg_to_check, arg_string, is_global):
    result = get_arg_to_check(test_info.args)
    if not result and is_global:
        # See if this has been specified via UTC_ARGS.  This is a "global" option
        # that affects the entire generation of test checks.  If it exists anywhere
        # in the test, apply it to everything.
        saw_line = False
        for line_info in test_info.ro_iterlines():
            line = line_info.line
            if not line.startswith(";") and line.strip() != "":
                saw_line = True
            result = get_arg_to_check(line_info.args)
            if result:
                if warn and saw_line:
                    # We saw the option after already reading some test input lines.
                    # Warn about it.
                    print(
                        "WARNING: Found {} in line following test start: ".format(
                            arg_string
                        )
                        + line,
                        file=sys.stderr,
                    )
                    print(
                        "WARNING: Consider moving {} to top of file".format(arg_string),
                        file=sys.stderr,
                    )
                break
    return result


def dump_input_lines(output_lines, test_info, prefix_set, comment_string):
    for input_line_info in test_info.iterlines(output_lines):
        line = input_line_info.line
        args = input_line_info.args
        if line.strip() == comment_string:
            continue
        if line.strip() == comment_string + SEPARATOR:
            continue
        if line.lstrip().startswith(comment_string):
            m = CHECK_RE.match(line)
            if m and m.group(1) in prefix_set:
                continue
        output_lines.append(line.rstrip("\n"))


def add_checks_at_end(
    output_lines, prefix_list, func_order, comment_string, check_generator
):
    added = set()
    generated_prefixes = set()
    for prefix in prefix_list:
        prefixes = prefix[0]
        tool_args = prefix[1]
        for prefix in prefixes:
            for func in func_order[prefix]:
                # The func order can contain the same functions multiple times.
                # If we see one again we are done.
                if (func, prefix) in added:
                    continue
                if added:
                    output_lines.append(comment_string)

                # The add_*_checks routines expect a run list whose items are
                # tuples that have a list of prefixes as their first element and
                # tool command args string as their second element.  They output
                # checks for each prefix in the list of prefixes.  By doing so, it
                # implicitly assumes that for each function every run line will
                # generate something for that function.  That is not the case for
                # generated functions as some run lines might not generate them
                # (e.g. -fopenmp vs. no -fopenmp).
                #
                # Therefore, pass just the prefix we're interested in.  This has
                # the effect of generating all of the checks for functions of a
                # single prefix before moving on to the next prefix.  So checks
                # are ordered by prefix instead of by function as in "normal"
                # mode.
                for generated_prefix in check_generator(
                    output_lines, [([prefix], tool_args)], func
                ):
                    added.add((func, generated_prefix))
                    generated_prefixes.add(generated_prefix)
    return generated_prefixes<|MERGE_RESOLUTION|>--- conflicted
+++ resolved
@@ -2470,11 +2470,8 @@
             "llvm_bin",
             "verbose",
             "force_update",
-<<<<<<< HEAD
+            "reset_variable_names",
             "lit_substitutions",
-=======
-            "reset_variable_names",
->>>>>>> 821935bb
         ):
             continue
         value = getattr(args, action.dest)
