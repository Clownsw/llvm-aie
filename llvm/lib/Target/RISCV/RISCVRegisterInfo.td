//===-- RISCVRegisterInfo.td - RISC-V Register defs --------*- tablegen -*-===//
//
// Part of the LLVM Project, under the Apache License v2.0 with LLVM Exceptions.
// See https://llvm.org/LICENSE.txt for license information.
// SPDX-License-Identifier: Apache-2.0 WITH LLVM-exception
//
// Modifications (c) Copyright 2023-2024 Advanced Micro Devices, Inc. or its affiliates
//
//===----------------------------------------------------------------------===//

//===----------------------------------------------------------------------===//
//  Declarations that describe the RISC-V register files
//===----------------------------------------------------------------------===//

let Namespace = "RISCV" in {
class RISCVReg<bits<5> Enc, string n, list<string> alt = []> : Register<n> {
  let HWEncoding{4-0} = Enc;
  let AltNames = alt;
}

class RISCVRegWithSubRegs<bits<5> Enc, string n, list<Register> subregs,
                          list<string> alt = []>
      : RegisterWithSubRegs<n, subregs> {
  let HWEncoding{4-0} = Enc;
  let AltNames = alt;
}

class RISCVReg16<bits<5> Enc, string n, list<string> alt = []> : Register<n> {
  let HWEncoding{4-0} = Enc;
  let AltNames = alt;
}

def sub_16 : SubRegIndex<16>;
class RISCVReg32<RISCVReg16 subreg>
  : RISCVRegWithSubRegs<subreg.HWEncoding{4-0}, subreg.AsmName, [subreg],
                        subreg.AltNames> {
  let SubRegIndices = [sub_16];
}

// Because RISCVReg64 register have AsmName and AltNames that alias with their
// 16/32-bit sub-register, RISCVAsmParser will need to coerce a register number
// from a RISCVReg16/RISCVReg32 to the equivalent RISCVReg64 when appropriate.
def sub_32 : SubRegIndex<32>;
class RISCVReg64<RISCVReg32 subreg>
  : RISCVRegWithSubRegs<subreg.HWEncoding{4-0}, subreg.AsmName, [subreg],
                        subreg.AltNames> {
  let SubRegIndices = [sub_32];
}

let FallbackRegAltNameIndex = NoRegAltName in
def ABIRegAltName : RegAltNameIndex;

def sub_vrm4_0 : SubRegIndex<256>;
def sub_vrm4_1 : SubRegIndex<256, 256>;
def sub_vrm2_0 : SubRegIndex<128>;
def sub_vrm2_1 : SubRegIndex<128, 128>;
def sub_vrm2_2 : ComposedSubRegIndex<sub_vrm4_1, sub_vrm2_0>;
def sub_vrm2_3 : ComposedSubRegIndex<sub_vrm4_1, sub_vrm2_1>;
def sub_vrm1_0 : SubRegIndex<64>;
def sub_vrm1_1 : SubRegIndex<64, 64>;
def sub_vrm1_2 : ComposedSubRegIndex<sub_vrm2_1, sub_vrm1_0>;
def sub_vrm1_3 : ComposedSubRegIndex<sub_vrm2_1, sub_vrm1_1>;
def sub_vrm1_4 : ComposedSubRegIndex<sub_vrm2_2, sub_vrm1_0>;
def sub_vrm1_5 : ComposedSubRegIndex<sub_vrm2_2, sub_vrm1_1>;
def sub_vrm1_6 : ComposedSubRegIndex<sub_vrm2_3, sub_vrm1_0>;
def sub_vrm1_7 : ComposedSubRegIndex<sub_vrm2_3, sub_vrm1_1>;

// GPR sizes change with HwMode.
def sub_gpr_even : SubRegIndex<32> {
  let SubRegRanges = SubRegRangeByHwMode<[RV32, RV64],
                                         [SubRegRange<32>, SubRegRange<64>]>;
}
def sub_gpr_odd  : SubRegIndex<32, 32> {
  let SubRegRanges = SubRegRangeByHwMode<[RV32, RV64],
                                         [SubRegRange<32, 32>, SubRegRange<64, 64>]>;
}
} // Namespace = "RISCV"

// Integer registers
// CostPerUse is set higher for registers that may not be compressible as they
// are not part of GPRC, the most restrictive register class used by the
// compressed instruction set. This will influence the greedy register
// allocator to reduce the use of registers that can't be encoded in 16 bit
// instructions.

let RegAltNameIndices = [ABIRegAltName] in {
  let isConstant = true in
  def X0  : RISCVReg<0, "x0", ["zero"]>, DwarfRegNum<[0]>;
  let CostPerUse = [0, 1] in {
  def X1  : RISCVReg<1, "x1", ["ra"]>, DwarfRegNum<[1]>;
  def X2  : RISCVReg<2, "x2", ["sp"]>, DwarfRegNum<[2]>;
  def X3  : RISCVReg<3, "x3", ["gp"]>, DwarfRegNum<[3]>;
  def X4  : RISCVReg<4, "x4", ["tp"]>, DwarfRegNum<[4]>;
  def X5  : RISCVReg<5, "x5", ["t0"]>, DwarfRegNum<[5]>;
  def X6  : RISCVReg<6, "x6", ["t1"]>, DwarfRegNum<[6]>;
  def X7  : RISCVReg<7, "x7", ["t2"]>, DwarfRegNum<[7]>;
  }
  def X8  : RISCVReg<8, "x8", ["s0", "fp"]>, DwarfRegNum<[8]>;
  def X9  : RISCVReg<9, "x9", ["s1"]>, DwarfRegNum<[9]>;
  def X10 : RISCVReg<10,"x10", ["a0"]>, DwarfRegNum<[10]>;
  def X11 : RISCVReg<11,"x11", ["a1"]>, DwarfRegNum<[11]>;
  def X12 : RISCVReg<12,"x12", ["a2"]>, DwarfRegNum<[12]>;
  def X13 : RISCVReg<13,"x13", ["a3"]>, DwarfRegNum<[13]>;
  def X14 : RISCVReg<14,"x14", ["a4"]>, DwarfRegNum<[14]>;
  def X15 : RISCVReg<15,"x15", ["a5"]>, DwarfRegNum<[15]>;
  let CostPerUse = [0, 1] in {
  def X16 : RISCVReg<16,"x16", ["a6"]>, DwarfRegNum<[16]>;
  def X17 : RISCVReg<17,"x17", ["a7"]>, DwarfRegNum<[17]>;
  def X18 : RISCVReg<18,"x18", ["s2"]>, DwarfRegNum<[18]>;
  def X19 : RISCVReg<19,"x19", ["s3"]>, DwarfRegNum<[19]>;
  def X20 : RISCVReg<20,"x20", ["s4"]>, DwarfRegNum<[20]>;
  def X21 : RISCVReg<21,"x21", ["s5"]>, DwarfRegNum<[21]>;
  def X22 : RISCVReg<22,"x22", ["s6"]>, DwarfRegNum<[22]>;
  def X23 : RISCVReg<23,"x23", ["s7"]>, DwarfRegNum<[23]>;
  def X24 : RISCVReg<24,"x24", ["s8"]>, DwarfRegNum<[24]>;
  def X25 : RISCVReg<25,"x25", ["s9"]>, DwarfRegNum<[25]>;
  def X26 : RISCVReg<26,"x26", ["s10"]>, DwarfRegNum<[26]>;
  def X27 : RISCVReg<27,"x27", ["s11"]>, DwarfRegNum<[27]>;
  def X28 : RISCVReg<28,"x28", ["t3"]>, DwarfRegNum<[28]>;
  def X29 : RISCVReg<29,"x29", ["t4"]>, DwarfRegNum<[29]>;
  def X30 : RISCVReg<30,"x30", ["t5"]>, DwarfRegNum<[30]>;
  def X31 : RISCVReg<31,"x31", ["t6"]>, DwarfRegNum<[31]>;
  }
}

def XLenVT : ValueTypeByHwMode<[RV32, RV64],
                               [i32,  i64]>;
// Allow f64 in GPR for ZDINX on RV64.
def XLenFVT : ValueTypeByHwMode<[RV64],
                                [f64]>;
def XLenPairFVT : ValueTypeByHwMode<[RV32],
                                    [f64]>;
def XLenRI : RegInfoByHwMode<
      [RV32,              RV64],
      [RegInfo<32,32,32>, RegInfo<64,64,64>]>;

class RISCVRegisterClass<list<ValueType> regTypes, int align, dag regList>
    : RegisterClass<"RISCV", regTypes, align, regList> {
  bit IsVRegClass = 0;
  int VLMul = 1;
  int NF = 1;

  let Size = !if(IsVRegClass, !mul(VLMul, NF, 64), 0);

  let TSFlags{0} = IsVRegClass;
  let TSFlags{3-1} = !logtwo(VLMul);
  let TSFlags{6-4} = !sub(NF, 1);
}

class GPRRegisterClass<dag regList>
    : RISCVRegisterClass<[XLenVT, XLenFVT, i32], 32, regList> {
  let RegInfos = XLenRI;
}

// The order of registers represents the preferred allocation sequence.
// Registers are listed in the order caller-save, callee-save, specials.
def GPR : GPRRegisterClass<(add (sequence "X%u", 10, 17),
                                (sequence "X%u", 5, 7),
                                (sequence "X%u", 28, 31),
                                (sequence "X%u", 8, 9),
                                (sequence "X%u", 18, 27),
                                (sequence "X%u", 0, 4))>;

def GPRX0 : GPRRegisterClass<(add X0)>;
def GPRX1 : GPRRegisterClass<(add X1)>;
def GPRX5 : GPRRegisterClass<(add X5)>;

def GPRNoX0 : GPRRegisterClass<(sub GPR, X0)>;

def GPRNoX0X2 : GPRRegisterClass<(sub GPR, X0, X2)>;

// Don't use X1 or X5 for JALR since that is a hint to pop the return address
// stack on some microarchitectures. Also remove the reserved registers X0, X2,
// X3, and X4 as it reduces the number of register classes that get synthesized
// by tablegen.
def GPRJALR : GPRRegisterClass<(sub GPR, (sequence "X%u", 0, 5))>;

def GPRC : GPRRegisterClass<(add (sequence "X%u", 10, 15),
                                 (sequence "X%u", 8, 9))>;

// For indirect tail calls, we can't use callee-saved registers, as they are
// restored to the saved value before the tail call, which would clobber a call
// address. We shouldn't use x5 since that is a hint for to pop the return
// address stack on some microarchitectures.
def GPRTC : GPRRegisterClass<(add (sequence "X%u", 6, 7),
                                  (sequence "X%u", 10, 17),
                                  (sequence "X%u", 28, 31))>;

def SP : GPRRegisterClass<(add X2)>;

// Saved Registers from s0 to s7, for C.MVA01S07 instruction in Zcmp extension
def SR07 : GPRRegisterClass<(add (sequence "X%u", 8, 9),
                                 (sequence "X%u", 18, 23))>;

def GPRX1X5 :  GPRRegisterClass<(add X1, X5)>;

// Floating point registers
let RegAltNameIndices = [ABIRegAltName] in {
  def F0_H  : RISCVReg16<0, "f0", ["ft0"]>, DwarfRegNum<[32]>;
  def F1_H  : RISCVReg16<1, "f1", ["ft1"]>, DwarfRegNum<[33]>;
  def F2_H  : RISCVReg16<2, "f2", ["ft2"]>, DwarfRegNum<[34]>;
  def F3_H  : RISCVReg16<3, "f3", ["ft3"]>, DwarfRegNum<[35]>;
  def F4_H  : RISCVReg16<4, "f4", ["ft4"]>, DwarfRegNum<[36]>;
  def F5_H  : RISCVReg16<5, "f5", ["ft5"]>, DwarfRegNum<[37]>;
  def F6_H  : RISCVReg16<6, "f6", ["ft6"]>, DwarfRegNum<[38]>;
  def F7_H  : RISCVReg16<7, "f7", ["ft7"]>, DwarfRegNum<[39]>;
  def F8_H  : RISCVReg16<8, "f8", ["fs0"]>, DwarfRegNum<[40]>;
  def F9_H  : RISCVReg16<9, "f9", ["fs1"]>, DwarfRegNum<[41]>;
  def F10_H : RISCVReg16<10,"f10", ["fa0"]>, DwarfRegNum<[42]>;
  def F11_H : RISCVReg16<11,"f11", ["fa1"]>, DwarfRegNum<[43]>;
  def F12_H : RISCVReg16<12,"f12", ["fa2"]>, DwarfRegNum<[44]>;
  def F13_H : RISCVReg16<13,"f13", ["fa3"]>, DwarfRegNum<[45]>;
  def F14_H : RISCVReg16<14,"f14", ["fa4"]>, DwarfRegNum<[46]>;
  def F15_H : RISCVReg16<15,"f15", ["fa5"]>, DwarfRegNum<[47]>;
  def F16_H : RISCVReg16<16,"f16", ["fa6"]>, DwarfRegNum<[48]>;
  def F17_H : RISCVReg16<17,"f17", ["fa7"]>, DwarfRegNum<[49]>;
  def F18_H : RISCVReg16<18,"f18", ["fs2"]>, DwarfRegNum<[50]>;
  def F19_H : RISCVReg16<19,"f19", ["fs3"]>, DwarfRegNum<[51]>;
  def F20_H : RISCVReg16<20,"f20", ["fs4"]>, DwarfRegNum<[52]>;
  def F21_H : RISCVReg16<21,"f21", ["fs5"]>, DwarfRegNum<[53]>;
  def F22_H : RISCVReg16<22,"f22", ["fs6"]>, DwarfRegNum<[54]>;
  def F23_H : RISCVReg16<23,"f23", ["fs7"]>, DwarfRegNum<[55]>;
  def F24_H : RISCVReg16<24,"f24", ["fs8"]>, DwarfRegNum<[56]>;
  def F25_H : RISCVReg16<25,"f25", ["fs9"]>, DwarfRegNum<[57]>;
  def F26_H : RISCVReg16<26,"f26", ["fs10"]>, DwarfRegNum<[58]>;
  def F27_H : RISCVReg16<27,"f27", ["fs11"]>, DwarfRegNum<[59]>;
  def F28_H : RISCVReg16<28,"f28", ["ft8"]>, DwarfRegNum<[60]>;
  def F29_H : RISCVReg16<29,"f29", ["ft9"]>, DwarfRegNum<[61]>;
  def F30_H : RISCVReg16<30,"f30", ["ft10"]>, DwarfRegNum<[62]>;
  def F31_H : RISCVReg16<31,"f31", ["ft11"]>, DwarfRegNum<[63]>;

  foreach Index = 0-31 in {
    def F#Index#_F : RISCVReg32<!cast<RISCVReg16>("F"#Index#"_H")>,
      DwarfRegNum<[!add(Index, 32)]>;
  }

  foreach Index = 0-31 in {
    def F#Index#_D : RISCVReg64<!cast<RISCVReg32>("F"#Index#"_F")>,
      DwarfRegNum<[!add(Index, 32)]>;
  }
}

// The order of registers represents the preferred allocation sequence,
// meaning caller-save regs are listed before callee-save.
// We start by allocating argument registers in reverse order since they are
// compressible.
def FPR16 : RISCVRegisterClass<[f16, bf16], 16, (add
    (sequence "F%u_H", 15, 10), // fa5-fa0
    (sequence "F%u_H", 0, 7),   // ft0-f7
    (sequence "F%u_H", 16, 17), // fa6-fa7
    (sequence "F%u_H", 28, 31), // ft8-ft11
    (sequence "F%u_H", 8, 9),   // fs0-fs1
    (sequence "F%u_H", 18, 27)  // fs2-fs11
)>;

def FPR32 : RISCVRegisterClass<[f32], 32, (add
    (sequence "F%u_F", 15, 10),
    (sequence "F%u_F", 0, 7),
    (sequence "F%u_F", 16, 17),
    (sequence "F%u_F", 28, 31),
    (sequence "F%u_F", 8, 9),
    (sequence "F%u_F", 18, 27)
)>;

def FPR32C : RISCVRegisterClass<[f32], 32, (add
  (sequence "F%u_F", 15, 10),
  (sequence "F%u_F", 8, 9)
)>;

// The order of registers represents the preferred allocation sequence,
// meaning caller-save regs are listed before callee-save.
def FPR64 : RISCVRegisterClass<[f64], 64, (add
    (sequence "F%u_D", 15, 10),
    (sequence "F%u_D", 0, 7),
    (sequence "F%u_D", 16, 17),
    (sequence "F%u_D", 28, 31),
    (sequence "F%u_D", 8, 9),
    (sequence "F%u_D", 18, 27)
)>;

def FPR64C : RISCVRegisterClass<[f64], 64, (add
  (sequence "F%u_D", 15, 10),
  (sequence "F%u_D", 8, 9)
)>;

// Vector type mapping to LLVM types.
//
// The V vector extension requires that VLEN >= 128 and <= 65536.
// Additionally, the only supported ELEN values are 32 and 64,
// thus `vscale` can be defined as VLEN/64,
// allowing the same types with either ELEN value.
//
//         MF8    MF4     MF2     M1      M2      M4       M8
// i64*    N/A    N/A     N/A     nxv1i64 nxv2i64 nxv4i64  nxv8i64
// i32     N/A    N/A     nxv1i32 nxv2i32 nxv4i32 nxv8i32  nxv16i32
// i16     N/A    nxv1i16 nxv2i16 nxv4i16 nxv8i16 nxv16i16 nxv32i16
// i8      nxv1i8 nxv2i8  nxv4i8  nxv8i8  nxv16i8 nxv32i8  nxv64i8
// double* N/A    N/A     N/A     nxv1f64 nxv2f64 nxv4f64  nxv8f64
// float   N/A    N/A     nxv1f32 nxv2f32 nxv4f32 nxv8f32  nxv16f32
// half    N/A    nxv1f16 nxv2f16 nxv4f16 nxv8f16 nxv16f16 nxv32f16
// * ELEN=64

defvar vint8mf8_t = nxv1i8;
defvar vint8mf4_t = nxv2i8;
defvar vint8mf2_t = nxv4i8;
defvar vint8m1_t = nxv8i8;
defvar vint8m2_t = nxv16i8;
defvar vint8m4_t = nxv32i8;
defvar vint8m8_t = nxv64i8;

defvar vint16mf4_t = nxv1i16;
defvar vint16mf2_t = nxv2i16;
defvar vint16m1_t  = nxv4i16;
defvar vint16m2_t  = nxv8i16;
defvar vint16m4_t  = nxv16i16;
defvar vint16m8_t  = nxv32i16;

defvar vint32mf2_t = nxv1i32;
defvar vint32m1_t  = nxv2i32;
defvar vint32m2_t  = nxv4i32;
defvar vint32m4_t  = nxv8i32;
defvar vint32m8_t  = nxv16i32;

defvar vint64m1_t = nxv1i64;
defvar vint64m2_t = nxv2i64;
defvar vint64m4_t = nxv4i64;
defvar vint64m8_t = nxv8i64;

defvar vfloat16mf4_t = nxv1f16;
defvar vfloat16mf2_t = nxv2f16;
defvar vfloat16m1_t  = nxv4f16;
defvar vfloat16m2_t  = nxv8f16;
defvar vfloat16m4_t  = nxv16f16;
defvar vfloat16m8_t  = nxv32f16;

defvar vbfloat16mf4_t = nxv1bf16;
defvar vbfloat16mf2_t = nxv2bf16;
defvar vbfloat16m1_t  = nxv4bf16;
defvar vbfloat16m2_t  = nxv8bf16;
defvar vbfloat16m4_t  = nxv16bf16;
defvar vbfloat16m8_t  = nxv32bf16;

defvar vfloat32mf2_t = nxv1f32;
defvar vfloat32m1_t  = nxv2f32;
defvar vfloat32m2_t  = nxv4f32;
defvar vfloat32m4_t  = nxv8f32;
defvar vfloat32m8_t  = nxv16f32;

defvar vfloat64m1_t = nxv1f64;
defvar vfloat64m2_t = nxv2f64;
defvar vfloat64m4_t = nxv4f64;
defvar vfloat64m8_t = nxv8f64;

defvar vbool1_t  = nxv64i1;
defvar vbool2_t  = nxv32i1;
defvar vbool4_t  = nxv16i1;
defvar vbool8_t  = nxv8i1;
defvar vbool16_t = nxv4i1;
defvar vbool32_t = nxv2i1;
defvar vbool64_t = nxv1i1;

// There is no need to define register classes for fractional LMUL.
defvar LMULList = [1, 2, 4, 8];

//===----------------------------------------------------------------------===//
// Utility classes for segment load/store.
//===----------------------------------------------------------------------===//
// The set of legal NF for LMUL = lmul.
// LMUL <= 1, NF = 2, 3, 4, 5, 6, 7, 8
// LMUL == 2, NF = 2, 3, 4
// LMUL == 4, NF = 2
// LMUL == 8, no legal NF
class NFList<int lmul> {
  list<int> L = !cond(!eq(lmul, 8): [],
                      !eq(lmul, 4): [2],
                      !eq(lmul, 2): [2, 3, 4],
                      true: [2, 3, 4, 5, 6, 7, 8]);
}

// Generate [start, end) SubRegIndex list.
class SubRegSet<int nf, int lmul> {
  list<SubRegIndex> L = !foldl([]<SubRegIndex>,
                               !range(0, 8),
                               AccList, i,
                               !listconcat(AccList,
                                 !if(!lt(i, nf),
                                   [!cast<SubRegIndex>("sub_vrm" # lmul # "_" # i)],
                                   [])));
}

// Collect the valid indexes into 'R' under NF and LMUL values from TUPLE_INDEX.
// When NF = 2, the valid TUPLE_INDEX is 0 and 1.
// For example, when LMUL = 4, the potential valid indexes is
// [8, 12, 16, 20, 24, 28, 4]. However, not all these indexes are valid under
// NF = 2. For example, 28 is not valid under LMUL = 4, NF = 2 and TUPLE_INDEX = 0.
// The filter is
//   (tuple_index + i) x lmul <= (tuple_index x lmul) + 32 - (nf x lmul)
//
// Use START = 0, LMUL = 4 and NF = 2 as the example,
//   i x 4 <= 24
// The class will return [8, 12, 16, 20, 24, 4].
// Use START = 1, LMUL = 4 and NF = 2 as the example,
//   (1 + i) x 4 <= 28
// The class will return [12, 16, 20, 24, 28, 8].
//
class IndexSet<int tuple_index, int nf, int lmul, bit isV0 = false> {
  list<int> R =
    !foldl([]<int>,
              !if(isV0, [0],
                !cond(
                  !eq(lmul, 1): !listconcat(!range(8, 32), !range(1, 8)),
                  !eq(lmul, 2): !listconcat(!range(4, 16), !range(1, 4)),
                  !eq(lmul, 4): !listconcat(!range(2, 8), !range(1, 2)))),
              L, i,
              !listconcat(L,
                          !if(!le(!mul(!add(i, tuple_index), lmul),
                                  !sub(!add(32, !mul(tuple_index, lmul)), !mul(nf, lmul))),
                              [!mul(!add(i, tuple_index), lmul)], [])));
}

// This class returns a list of vector register collections.
// For example, for NF = 2 and LMUL = 4,
// it will return
//   ([ V8M4, V12M4, V16M4, V20M4, V24M4, V4M4],
//    [V12M4, V16M4, V20M4, V24M4, V28M4, V8M4])
//
class VRegList<list<dag> LIn, int start, int nf, int lmul, bit isV0> {
  list<dag> L =
    !if(!ge(start, nf),
        LIn,
        !listconcat(
          [!dag(add,
                !foreach(i, IndexSet<start, nf, lmul, isV0>.R,
                  !cast<Register>("V" # i # !cond(!eq(lmul, 2): "M2",
                                                  !eq(lmul, 4): "M4",
                                                  true: ""))),
                !listsplat("",
                  !size(IndexSet<start, nf, lmul, isV0>.R)))],
          VRegList<LIn, !add(start, 1), nf, lmul, isV0>.L));
}

// Vector registers
foreach Index = !range(0, 32, 1) in {
  def V#Index : RISCVReg<Index, "v"#Index>, DwarfRegNum<[!add(Index, 96)]>;
}

foreach Index = !range(0, 32, 2) in {
  def V#Index#M2 : RISCVRegWithSubRegs<Index, "v"#Index,
                     [!cast<Register>("V"#Index),
                      !cast<Register>("V"#!add(Index, 1))]>,
                   DwarfRegAlias<!cast<Register>("V"#Index)> {
    let SubRegIndices = [sub_vrm1_0, sub_vrm1_1];
  }
}

foreach Index = !range(0, 32, 4) in {
  def V#Index#M4 : RISCVRegWithSubRegs<Index, "v"#Index,
                     [!cast<Register>("V"#Index#"M2"),
                      !cast<Register>("V"#!add(Index, 2)#"M2")]>,
                   DwarfRegAlias<!cast<Register>("V"#Index)> {
    let SubRegIndices = [sub_vrm2_0, sub_vrm2_1];
  }
}

foreach Index = !range(0, 32, 8) in {
  def V#Index#M8 : RISCVRegWithSubRegs<Index, "v"#Index,
                     [!cast<Register>("V"#Index#"M4"),
                      !cast<Register>("V"#!add(Index, 4)#"M4")]>,
                   DwarfRegAlias<!cast<Register>("V"#Index)> {
    let SubRegIndices = [sub_vrm4_0, sub_vrm4_1];
  }
}

def VTYPE  : RISCVReg<0, "vtype">;
def VL     : RISCVReg<0, "vl">;
def VXSAT  : RISCVReg<0, "vxsat">;
def VXRM   : RISCVReg<0, "vxrm">;
let isConstant = true in
def VLENB  : RISCVReg<0, "vlenb">,
             DwarfRegNum<[!add(4096, SysRegVLENB.Encoding)]>;

def VCSR : RISCVRegisterClass<[XLenVT], 32,
                              (add VTYPE, VL, VLENB)> {
  let RegInfos = XLenRI;
  let isAllocatable = 0;
}


foreach m = [1, 2, 4] in {
  foreach n = NFList<m>.L in {
    def "VN" # n # "M" # m # "NoV0": RegisterTuples<
                                       SubRegSet<n, m>.L,
                                       VRegList<[], 0, n, m, false>.L>;
    def "VN" # n # "M" # m # "V0" : RegisterTuples<
                                       SubRegSet<n, m>.L,
                                       VRegList<[], 0, n, m, true>.L>;
  }
}

class VReg<list<ValueType> regTypes, dag regList, int Vlmul>
    : RISCVRegisterClass<regTypes,
                         64, // The maximum supported ELEN is 64.
                         regList> {
  let IsVRegClass = 1;
  let VLMul = Vlmul;
}

defvar VMaskVTs = [vbool1_t, vbool2_t, vbool4_t, vbool8_t, vbool16_t,
                   vbool32_t, vbool64_t];

defvar VM1VTs = [vint8m1_t, vint16m1_t, vint32m1_t, vint64m1_t,
                 vbfloat16m1_t, vfloat16m1_t, vfloat32m1_t,
                 vfloat64m1_t, vint8mf2_t, vint8mf4_t, vint8mf8_t,
                 vint16mf2_t, vint16mf4_t, vint32mf2_t,
                 vfloat16mf4_t, vfloat16mf2_t, vbfloat16mf4_t,
                 vbfloat16mf2_t, vfloat32mf2_t];

defvar VM2VTs = [vint8m2_t, vint16m2_t, vint32m2_t, vint64m2_t,
                 vfloat16m2_t, vbfloat16m2_t,
                 vfloat32m2_t, vfloat64m2_t];

defvar VM4VTs = [vint8m4_t, vint16m4_t, vint32m4_t, vint64m4_t,
                 vfloat16m4_t, vbfloat16m4_t,
                 vfloat32m4_t, vfloat64m4_t];

defvar VM8VTs = [vint8m8_t, vint16m8_t, vint32m8_t, vint64m8_t,
                 vfloat16m8_t, vbfloat16m8_t,
                 vfloat32m8_t, vfloat64m8_t];

// We reverse the order of last 8 registers so that we don't needlessly prevent
// allocation of higher lmul register groups while still putting v0 last in the
// allocation order.

def VR : VReg<!listconcat(VM1VTs, VMaskVTs),
              (add (sequence "V%u", 8, 31),
                   (sequence "V%u", 7, 0)), 1>;

def VRNoV0 : VReg<!listconcat(VM1VTs, VMaskVTs), (sub VR, V0), 1>;

def VRM2 : VReg<VM2VTs, (add (sequence "V%uM2", 8, 31, 2),
                             (sequence "V%uM2", 6, 0, 2)), 2>;

def VRM2NoV0 : VReg<VM2VTs, (sub VRM2, V0M2), 2>;

def VRM4 : VReg<VM4VTs, (add V8M4, V12M4, V16M4, V20M4,
                             V24M4, V28M4, V4M4, V0M4), 4>;

def VRM4NoV0 : VReg<VM4VTs, (sub VRM4, V0M4), 4>;

def VRM8 : VReg<VM8VTs, (add V8M8, V16M8, V24M8, V0M8), 8>;

def VRM8NoV0 : VReg<VM8VTs, (sub VRM8, V0M8), 8>;

<<<<<<< HEAD
def VMV0 : RegisterClass<"RISCV", VMaskVTs, 64, (add V0)> {
  let Size = 64;
  let DecodeZeroBitOperand = true;
}
=======
def VMV0 : VReg<VMaskVTs, (add V0), 1>;
>>>>>>> 821935bb

let RegInfos = XLenRI in {
def GPRF16  : RISCVRegisterClass<[f16], 16, (add GPR)>;
def GPRF32  : RISCVRegisterClass<[f32], 32, (add GPR)>;
} // RegInfos = XLenRI

// Dummy zero register for use in the register pair containing X0 (as X1 is
// not read to or written when the X0 register pair is used).
def DUMMY_REG_PAIR_WITH_X0 : RISCVReg<0, "0">;

// Must add DUMMY_REG_PAIR_WITH_X0 to a separate register class to prevent the
// register's existence from changing codegen (due to the regPressureSetLimit
// for the GPR register class being altered).
def GPRAll : GPRRegisterClass<(add GPR, DUMMY_REG_PAIR_WITH_X0)>;

let RegAltNameIndices = [ABIRegAltName] in {
  def X0_Pair : RISCVRegWithSubRegs<0, X0.AsmName,
                                    [X0, DUMMY_REG_PAIR_WITH_X0],
                                    X0.AltNames> {
    let SubRegIndices = [sub_gpr_even, sub_gpr_odd];
    let CoveredBySubRegs = 1;
  }
  foreach I = 1-15 in {
    defvar Index = !shl(I, 1);
    defvar IndexP1 = !add(Index, 1);
    defvar Reg = !cast<Register>("X"#Index);
    defvar RegP1 = !cast<Register>("X"#IndexP1);
    def "X" # Index #"_X" # IndexP1 : RISCVRegWithSubRegs<Index,
                                                          Reg.AsmName,
                                                          [Reg, RegP1],
                                                          Reg.AltNames> {
      let SubRegIndices = [sub_gpr_even, sub_gpr_odd];
      let CoveredBySubRegs = 1;
    }
  }
}

let RegInfos = RegInfoByHwMode<[RV32, RV64],
                               [RegInfo<64, 64, 32>, RegInfo<128, 128, 64>]>,
    DecoderMethod = "DecodeGPRPairRegisterClass" in
def GPRPair : RISCVRegisterClass<[XLenPairFVT], 64, (add
    X10_X11, X12_X13, X14_X15, X16_X17,
    X6_X7,
    X28_X29, X30_X31,
    X8_X9,
    X18_X19, X20_X21, X22_X23, X24_X25, X26_X27,
    X0_Pair, X2_X3, X4_X5
)>;

// The register class is added for inline assembly for vector mask types.
def VM : VReg<VMaskVTs, (add VR), 1>;

foreach m = LMULList in {
  foreach nf = NFList<m>.L in {
    let NF = nf in {
      def "VRN" # nf # "M" # m # "NoV0"
        : VReg<[untyped],
               (add !cast<RegisterTuples>("VN" # nf # "M" # m # "NoV0")),
               m>;
      def "VRN" # nf # "M" # m
        : VReg<[untyped],
               (add !cast<RegisterTuples>("VN" # nf # "M" # m # "NoV0"),
                    !cast<RegisterTuples>("VN" # nf # "M" # m # "V0")),
               m>;
    }
  }
}

// Special registers
def FFLAGS : RISCVReg<0, "fflags">;
def FRM    : RISCVReg<0, "frm">;

// Shadow Stack register
def SSP    : RISCVReg<0, "ssp">;

// Dummy VCIX state register
def VCIX_STATE : RISCVReg<0, "vcix_state">;<|MERGE_RESOLUTION|>--- conflicted
+++ resolved
@@ -551,14 +551,9 @@
 
 def VRM8NoV0 : VReg<VM8VTs, (sub VRM8, V0M8), 8>;
 
-<<<<<<< HEAD
-def VMV0 : RegisterClass<"RISCV", VMaskVTs, 64, (add V0)> {
-  let Size = 64;
+def VMV0 : VReg<VMaskVTs, (add V0), 1> {
   let DecodeZeroBitOperand = true;
 }
-=======
-def VMV0 : VReg<VMaskVTs, (add V0), 1>;
->>>>>>> 821935bb
 
 let RegInfos = XLenRI in {
 def GPRF16  : RISCVRegisterClass<[f16], 16, (add GPR)>;
